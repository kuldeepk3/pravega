/*
 * This build file was auto generated by running the Gradle 'init' task
 * by 'kandha' at '4/27/16 4:35 PM' with Gradle 2.11
 *
 * This generated file contains a commented-out sample Java project to get you started.
 * For more details take a look at the Java Quickstart chapter in the Gradle
 * user guide available at https://docs.gradle.org/2.11/userguide/tutorial_java_projects.html
 */

// Apply the java plugin to add support for Java

allprojects {
    apply plugin: 'java'
    apply plugin: 'idea'
    apply plugin: 'eclipse'
    apply plugin: 'maven'
    apply plugin: 'signing'
    apply plugin: 'checkstyle'

    checkstyle {
        toolVersion = "7.1"
    }

    repositories {
        // Use 'jcenter' for resolving your dependencies.
        // You can declare any Maven/Ivy/file repository here.
        jcenter()
        mavenCentral()
        mavenLocal()
        maven {
            url "https://raw.github.com/twitter/bookkeeper/mvn-repo/4.3.4-TWTTR"
        }
        maven {
            url "http://maven.twttr.com"
        }
    }

    checkstyle {
        configFile = new File(rootDir, "checkstyle/checkstyle.xml")
        configProperties = [importControlFile: "$rootDir/checkstyle/import-control.xml"]
    }

    dependencies {
        // The production code uses the SLF4J logging API at compile time
        compile 'org.slf4j:slf4j-api:1.7.14'
        compile group: 'ch.qos.logback', name: 'logback-classic', version: '1.1.7'

        testCompile 'junit:junit:4.12'
        compile group: 'com.google.guava', name: 'guava', version: '19.0'
        compile group: 'commons-lang', name: 'commons-lang', version: '2.6'
        compile group: 'com.google.code.findbugs', name: 'jsr305', version: '1.3.9'
        compile group: 'org.projectlombok', name: 'lombok', version: '1.16.10'
        compile 'io.netty:netty-all:4.0.36.Final'

        testCompile "org.mockito:mockito-core:2.+"
    }

}

def pkgs = ['common', 'clients:streming', 'service:server', 'integrationtests']

project('common') {
    dependencies {
        testCompile project(':testcommon')
    }
}


project('clients:streaming') {
    dependencies {
        compile project(':common')
        compile project(":controller:contract")
        testCompile project(':testcommon')
    }
}

project('testcommon') {
    dependencies {
        compile 'junit:junit:4.12'
    }
}

project('service:contracts') {
    dependencies {
        compile project(':common')
        testCompile project(':testcommon')
    }
}

project('service:storage') {
    dependencies {
        compile project(':common')
        compile project(':service:contracts')
        testCompile project(':testcommon')
    }
}

project('service:storage:impl') {
    dependencies {
        compile('com.twitter:distributedlog-core:0.3.51-RC1') {
            exclude group: 'org.slf4j', module: 'slf4j-log4j12'
        }
        compile('com.twitter:distributedlog-client:0.3.51-RC1') {
            exclude group: 'org.slf4j', module: 'slf4j-log4j12'
        }
<<<<<<< HEAD

        // https://mvnrepository.com/artifact/org.apache.hadoop/hadoop-common
        compile group: 'org.apache.hadoop', name: 'hadoop-common', version: '2.7.3'

        // https://mvnrepository.com/artifact/org.apache.hadoop/hadoop-common
        compile group: 'org.apache.hadoop', name: 'hadoop-hdfs', version: '2.7.3'

=======
        compile group: 'org.rocksdb', name: 'rocksdbjni', version: '4.11.2'
>>>>>>> c0f44033
        compile project(':common')
        compile project(':service:storage')
        testCompile project(':testcommon')
    }
}

project('service:server') {
    dependencies {
        compile project(':common')
        compile project(':service:contracts')
        compile project(':service:storage')
        testCompile project(':testcommon')
    }
}

project('service:server:host') {
    dependencies {
        compile project(':common')
        compile project(':service:contracts')
        compile project(':service:storage')
        compile project(':service:storage:impl')
        compile project(':service:server')
        testCompile project(':testcommon')
    }
}

project('integrationtests') {
    dependencies {
        compile project(':common')
        compile project(':clients:streaming')
        compile project(':service:server')
        compile project(':service:server:host')
        testCompile project(':testcommon')
        testCompile files(project(':common').sourceSets.test.output)
        compile files(project(':clients:streaming').sourceSets.test.output)
        testCompile files(project(':service:server').sourceSets.test.output)
        testCompile files(project(':service:server:host').sourceSets.test.output)
    }
    task startServer(type: JavaExec) {
        main = "com.emc.pravega.service.server.host.ServiceStarter"
        classpath = sourceSets.main.runtimeClasspath
        standardInput = System.in
    }

    task startServerInteractive(type: JavaExec) {
        main = "com.emc.pravega.service.server.host.InteractiveStreamSegmentStoreTester"
        classpath = sourceSets.main.runtimeClasspath
        standardInput = System.in
    }

    task startBenchmark(type: JavaExec) {
        main = "com.emc.pravega.service.server.host.ServiceBenchmark"
        classpath = sourceSets.main.runtimeClasspath
        standardInput = System.in
    }
	
    task startLocalService(type: JavaExec) {
        main = "com.emc.pravega.demo.StartLocalService"
        classpath = sourceSets.main.runtimeClasspath
        standardInput = System.in
    }
	
    task startProducer(type: JavaExec) {
        main = "com.emc.pravega.demo.StartProducer"
        classpath = sourceSets.main.runtimeClasspath
        standardInput = System.in
    }
	
    task startConsumer(type: JavaExec) {
        main = "com.emc.pravega.demo.StartConsumer"
        classpath = sourceSets.main.runtimeClasspath
        standardInput = System.in
    }
}

project('controller') {
    dependencies {
        testCompile project(':testcommon')
    }
}

project('controller:contract') {

    task compileThrift(type: Exec) {
        println "Using Docker [Image: thrift:0.9.3] to compile thrift files"
        commandLine 'docker', 'run', '--rm', '-v', "$projectDir:/data", 'thrift:0.9.3', 'thrift',
                '-o', '/data/src/generated', '--gen', 'java:private-members,hashcode', '-r', '/data/src/main/thrift/Controller.thrift'
    }

    sourceSets {
        main.java.srcDirs += "$projectDir/src/generated/gen-java"
    }

    checkstyle {
        // Exclude generated code from Checkstyle checks
        sourceSets -= sourceSets.main
    }

    dependencies {
        // https://mvnrepository.com/artifact/org.apache.thrift/libthrift
        compile group: 'org.apache.thrift', name: 'libthrift', version: '0.9.3'
        compile group: 'org.apache.commons', name: 'commons-lang3', version: '3.0'
    }
}

project('controller:server') {
    apply plugin: 'application'
    mainClassName = "com.emc.pravega.controller.server.Main"
    //applicationDefaultJvmArgs = ["-Dlog4j.configuration=conf/log4j.properties"]

    dependencies {
        compile project(':common')
        compile project(":controller:contract")
        compile project(":clients:streaming")
        compile group: 'com.typesafe', name: 'config', version: '1.3.0'
    }
}

allprojects {
    tasks.withType(GroovyCompile) {
        groovyOptions.fork = false
    }
    tasks.withType(Test) {
        // containers (currently) have 2 dedicated cores and 4GB of memory
        maxParallelForks = 2
        minHeapSize = '128m'
    }
}


subprojects {
    task allDeps(type: DependencyReportTask) {}
}<|MERGE_RESOLUTION|>--- conflicted
+++ resolved
@@ -103,7 +103,7 @@
         compile('com.twitter:distributedlog-client:0.3.51-RC1') {
             exclude group: 'org.slf4j', module: 'slf4j-log4j12'
         }
-<<<<<<< HEAD
+        compile group: 'org.rocksdb', name: 'rocksdbjni', version: '4.11.2'
 
         // https://mvnrepository.com/artifact/org.apache.hadoop/hadoop-common
         compile group: 'org.apache.hadoop', name: 'hadoop-common', version: '2.7.3'
@@ -111,9 +111,6 @@
         // https://mvnrepository.com/artifact/org.apache.hadoop/hadoop-common
         compile group: 'org.apache.hadoop', name: 'hadoop-hdfs', version: '2.7.3'
 
-=======
-        compile group: 'org.rocksdb', name: 'rocksdbjni', version: '4.11.2'
->>>>>>> c0f44033
         compile project(':common')
         compile project(':service:storage')
         testCompile project(':testcommon')
