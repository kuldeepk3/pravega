--- conflicted
+++ resolved
@@ -183,33 +183,24 @@
                 monitor.startAsync();
             }
 
-<<<<<<< HEAD
-            ClientConfig clientConfig = ClientConfig.builder()
-                                                    .controllerURI(URI.create((grpcServerConfig.isTlsEnabled() ?
-                                                                          "tls://" : "tcp://") + "localhost:" + grpcServerConfig.getPort()))
-                                                    .trustStore(grpcServerConfig.getTlsTrustStore())
-                                                    .validateHostName(false)
-                                                    .build();
-=======
             // This client config is used by the segment store helper (SegmentHelper) to connect to the segment store.
             ClientConfig.ClientConfigBuilder clientConfigBuilder = ClientConfig.builder()
-                    .controllerURI(URI.create((serviceConfig.getGRPCServerConfig().get().isTlsEnabled() ?
-                            "tls://" : "tcp://") + "localhost"))
-                    .trustStore(serviceConfig.getGRPCServerConfig().get().getTlsTrustStore())
+                    .controllerURI(URI.create((grpcServerConfig.isTlsEnabled() ?
+                            "tls://" : "tcp://") + "localhost:" + grpcServerConfig.getPort()))
+                    .trustStore(grpcServerConfig.getTlsTrustStore())
                     .validateHostName(false);
->>>>>>> 476fb67f
 
             Optional<Boolean> tlsEnabledForSegmentStore = BooleanUtils.extract(serviceConfig.getTlsEnabledForSegmentStore());
             if (tlsEnabledForSegmentStore.isPresent()) {
                 clientConfigBuilder.enableTlsToSegmentStore(tlsEnabledForSegmentStore.get());
             }
-
-            connectionFactory = new ConnectionFactoryImpl(clientConfigBuilder.build());
+            ClientConfig clientConfig = clientConfigBuilder.build();
+            connectionFactory = new ConnectionFactoryImpl(clientConfig);
             segmentHelperRef.compareAndSet(null, new SegmentHelper(connectionFactory, hostStore));
 
             GrpcAuthHelper authHelper = new GrpcAuthHelper(serviceConfig.getGRPCServerConfig().get().isAuthorizationEnabled(),
-                    serviceConfig.getGRPCServerConfig().get().getTokenSigningKey(),
-                    serviceConfig.getGRPCServerConfig().get().getAccessTokenTTLInSeconds());
+                                                           grpcServerConfig.getTokenSigningKey(),
+                                                           grpcServerConfig.getAccessTokenTTLInSeconds());
 
             SegmentHelper segmentHelper = segmentHelperRef.get();
             log.info("Creating the stream store");
@@ -219,17 +210,10 @@
                     segmentHelper, controllerExecutor, host.getHostId(), authHelper, requestTracker);
             streamTransactionMetadataTasks = new StreamTransactionMetadataTasks(streamStore,
                     segmentHelper, controllerExecutor, host.getHostId(), serviceConfig.getTimeoutServiceConfig(), authHelper);
-<<<<<<< HEAD
-            
+
             BucketServiceFactory bucketServiceFactory = new BucketServiceFactory(host.getHostId(), bucketStore, 1000);
-            
             Duration executionDurationRetention = Duration.ofMinutes(Config.MINIMUM_RETENTION_FREQUENCY_IN_MINUTES);
-=======
-
-            BucketServiceFactory bucketServiceFactory = new BucketServiceFactory(host.getHostId(), bucketStore, 1000, retentionExecutor);
-            Duration executionDuration = Duration.ofMinutes(Config.MINIMUM_RETENTION_FREQUENCY_IN_MINUTES);
-
->>>>>>> 476fb67f
+
             PeriodicRetention retentionWork = new PeriodicRetention(streamStore, streamMetadataTasks, retentionExecutor, requestTracker);
             retentionService = bucketServiceFactory.createRetentionService(executionDurationRetention, retentionWork::retention, retentionExecutor);
 
