/**
 * Licensed to the Apache Software Foundation (ASF) under one
 * or more contributor license agreements.  See the NOTICE file
 * distributed with this work for additional information
 * regarding copyright ownership.  The ASF licenses this file
 * to you under the Apache License, Version 2.0 (the
 * "License"); you may not use this file except in compliance
 * with the License.  You may obtain a copy of the License at
 * <p>
 * http://www.apache.org/licenses/LICENSE-2.0
 * <p>
 * Unless required by applicable law or agreed to in writing, software
 * distributed under the License is distributed on an "AS IS" BASIS,
 * WITHOUT WARRANTIES OR CONDITIONS OF ANY KIND, either express or implied.
 * See the License for the specific language governing permissions and
 * limitations under the License.
 */
package com.emc.pravega.controller.task;

import com.emc.pravega.controller.store.ZKStoreClient;
import com.emc.pravega.controller.store.host.Host;
import com.emc.pravega.controller.store.host.HostControllerStore;
import com.emc.pravega.controller.store.host.HostStoreFactory;
import com.emc.pravega.controller.store.host.InMemoryHostControllerStoreConfig;
import com.emc.pravega.controller.store.stream.StoreConfiguration;
import com.emc.pravega.controller.store.stream.StreamAlreadyExistsException;
import com.emc.pravega.controller.store.stream.StreamMetadataStore;
import com.emc.pravega.controller.store.stream.StreamStoreFactory;
import com.emc.pravega.controller.store.task.LockFailedException;
import com.emc.pravega.controller.store.task.Resource;
import com.emc.pravega.controller.store.task.TaggedResource;
import com.emc.pravega.controller.store.task.TaskMetadataStore;
import com.emc.pravega.controller.store.task.TaskStoreFactory;
import com.emc.pravega.controller.stream.api.v1.CreateStreamStatus;
import com.emc.pravega.controller.task.Stream.StreamMetadataTasks;
import com.emc.pravega.controller.task.Stream.TestTasks;
import com.emc.pravega.stream.ScalingPolicy;
import com.emc.pravega.stream.StreamConfiguration;
import com.emc.pravega.stream.impl.StreamConfigurationImpl;
import lombok.Data;
import lombok.EqualsAndHashCode;
import lombok.extern.slf4j.Slf4j;
import org.apache.curator.test.TestingServer;
import org.junit.After;
import org.junit.Before;
import org.junit.Test;

import java.io.IOException;
import java.io.Serializable;
import java.util.AbstractMap;
import java.util.Arrays;
import java.util.Collections;
import java.util.HashMap;
import java.util.HashSet;
import java.util.Map;
import java.util.Optional;
import java.util.Set;
import java.util.UUID;
import java.util.concurrent.CompletableFuture;
import java.util.concurrent.CompletionException;
import java.util.concurrent.ExecutionException;
<<<<<<< HEAD
import java.util.concurrent.Executors;
import java.util.concurrent.CompletableFuture;
import java.util.concurrent.ScheduledExecutorService;
=======

import static org.junit.Assert.assertEquals;
import static org.junit.Assert.assertFalse;
import static org.junit.Assert.assertTrue;
>>>>>>> ebee65b2

/**
 * Task test cases.
 */
@Slf4j
public class TaskTest {
    private static final String HOSTNAME = "host-1234";
    private static final String SCOPE = "scope";
    private final String stream1 = "stream1";
    private final String stream2 = "stream2";
    private final ScalingPolicy policy1 = new ScalingPolicy(ScalingPolicy.Type.FIXED_NUM_SEGMENTS, 100L, 2, 2);
    private final StreamConfiguration configuration1 = new StreamConfigurationImpl(SCOPE, stream1, policy1);
    private final ScheduledExecutorService executor = Executors.newScheduledThreadPool(10);

    private final StreamMetadataStore streamStore =
            StreamStoreFactory.createStore(StreamStoreFactory.StoreType.InMemory, null, executor);

    private final Map<Host, Set<Integer>> hostContainerMap = new HashMap<>();

    private final HostControllerStore hostStore = HostStoreFactory.createStore(HostStoreFactory.StoreType.InMemory,
            new InMemoryHostControllerStoreConfig(hostContainerMap));

    private final TaskMetadataStore taskMetadataStore;

    private final TestingServer zkServer;

    private final StreamMetadataTasks streamMetadataTasks;

    public TaskTest() throws Exception {
        zkServer = new TestingServer();
        zkServer.start();
        StoreConfiguration config = new StoreConfiguration(zkServer.getConnectString());
<<<<<<< HEAD
        taskMetadataStore = TaskStoreFactory.createStore(TaskStoreFactory.StoreType.Zookeeper, config, executor);
        streamMetadataTasks = new StreamMetadataTasks(streamStore, hostStore, taskMetadataStore, executor, HOSTNAME);
=======
        taskMetadataStore = TaskStoreFactory.createStore(new ZKStoreClient(config));
        streamMetadataTasks = new StreamMetadataTasks(streamStore, hostStore, taskMetadataStore, HOSTNAME);
>>>>>>> ebee65b2
    }

    @Before
    public void prepareStreamStore() {

        final ScalingPolicy policy1 = new ScalingPolicy(ScalingPolicy.Type.FIXED_NUM_SEGMENTS, 100L, 2, 2);
        final ScalingPolicy policy2 = new ScalingPolicy(ScalingPolicy.Type.FIXED_NUM_SEGMENTS, 100L, 2, 3);
        final StreamConfiguration configuration1 = new StreamConfigurationImpl(SCOPE, stream1, policy1);
        final StreamConfiguration configuration2 = new StreamConfigurationImpl(SCOPE, stream2, policy2);

        // region createStream
        streamStore.createStream(stream1, configuration1, System.currentTimeMillis());
        streamStore.createStream(stream2, configuration2, System.currentTimeMillis());
        // endregion

        // region scaleSegments

        AbstractMap.SimpleEntry<Double, Double> segment1 = new AbstractMap.SimpleEntry<>(0.5, 0.75);
        AbstractMap.SimpleEntry<Double, Double> segment2 = new AbstractMap.SimpleEntry<>(0.75, 1.0);
        streamStore.scale(stream1, Collections.singletonList(1), Arrays.asList(segment1, segment2), 20);

        AbstractMap.SimpleEntry<Double, Double> segment3 = new AbstractMap.SimpleEntry<>(0.0, 0.5);
        AbstractMap.SimpleEntry<Double, Double> segment4 = new AbstractMap.SimpleEntry<>(0.5, 0.75);
        AbstractMap.SimpleEntry<Double, Double> segment5 = new AbstractMap.SimpleEntry<>(0.75, 1.0);
        streamStore.scale(stream2, Arrays.asList(0, 1, 2), Arrays.asList(segment3, segment4, segment5), 20);
        // endregion
    }

    @Before
    public void prepareHostStore() {
        Host host = new Host("localhost", 9090);
        hostContainerMap.put(host, new HashSet<>(Collections.singletonList(0)));
    }

    @After
    public void stopZKServer() throws IOException {
        zkServer.stop();
        zkServer.close();
    }

    @Test
    public void testMethods() throws InterruptedException, ExecutionException {
        try {
            streamMetadataTasks.createStream(SCOPE, stream1, configuration1, System.currentTimeMillis()).join();
        } catch (CompletionException e) {
            assertTrue(e.getCause() instanceof StreamAlreadyExistsException);
        }

        CreateStreamStatus result = streamMetadataTasks.createStream(SCOPE, "dummy", configuration1, System.currentTimeMillis()).join();
        // failure because the task will not be able to contact pravega host as we have not started one
        assertEquals(result, CreateStreamStatus.FAILURE);
    }

    @Test
    public void testTaskSweeper() throws ExecutionException, InterruptedException {
        final String deadHost = "deadHost";
        final String deadThreadId = UUID.randomUUID().toString();
        final String scope = SCOPE;
        final String stream = "streamSweeper";
        final StreamConfiguration configuration = new StreamConfigurationImpl(SCOPE, stream1, policy1);

        final TaskData taskData = new TaskData();
        final Resource resource = new Resource(scope, stream);
        final long timestamp = System.currentTimeMillis();
        taskData.setMethodName("createStream");
        taskData.setMethodVersion("1.0");
        taskData.setParameters(new Serializable[]{scope, stream, configuration, timestamp});

        for (int i = 0; i < 5; i++) {
            final TaggedResource taggedResource = new TaggedResource(UUID.randomUUID().toString(), resource);
            taskMetadataStore.putChild(deadHost, taggedResource).join();
        }
        final TaggedResource taggedResource = new TaggedResource(deadThreadId, resource);
        taskMetadataStore.putChild(deadHost, taggedResource).join();

        taskMetadataStore.lock(resource, taskData, deadHost, deadThreadId, null, null).join();

        TaskSweeper taskSweeper = new TaskSweeper(taskMetadataStore, HOSTNAME, streamMetadataTasks);
        taskSweeper.sweepOrphanedTasks(deadHost).get();

        Optional<TaskData> data = taskMetadataStore.getTask(resource, deadHost, deadThreadId).get();
        assertFalse(data.isPresent());

        Optional<TaggedResource> child = taskMetadataStore.getRandomChild(deadHost).get();
        assertFalse(child.isPresent());

        // ensure that the stream streamSweeper is created
        StreamConfiguration config = streamStore.getConfiguration(stream).get();
        assertTrue(config.getName().equals(configuration.getName()));
        assertTrue(config.getScope().equals(configuration.getScope()));
        assertTrue(config.getScalingPolicy().equals(configuration.getScalingPolicy()));
    }

    @Test
    public void parallelTaskSweeperTest() throws InterruptedException, ExecutionException {
        final String deadHost = "deadHost";
        final String deadThreadId1 = UUID.randomUUID().toString();
        final String deadThreadId2 = UUID.randomUUID().toString();

        final String scope = SCOPE;
        final String stream1 = "parallelSweeper1";
        final String stream2 = "parallelSweeper2";

        final StreamConfiguration config1 = new StreamConfigurationImpl(SCOPE, stream1, policy1);
        final StreamConfiguration config2 = new StreamConfigurationImpl(SCOPE, stream2, policy1);

        final TaskData taskData1 = new TaskData();
        final Resource resource1 = new Resource(scope, stream1);
        final long timestamp1 = System.currentTimeMillis();
        taskData1.setMethodName("createStream");
        taskData1.setMethodVersion("1.0");
        taskData1.setParameters(new Serializable[]{scope, stream1, config1, timestamp1});

        final TaskData taskData2 = new TaskData();
        final Resource resource2 = new Resource(scope, stream2);
        final long timestamp2 = System.currentTimeMillis();
        taskData2.setMethodName("createStream");
        taskData2.setMethodVersion("1.0");
        taskData2.setParameters(new Serializable[]{scope, stream2, config2, timestamp2});

        for (int i = 0; i < 5; i++) {
            final TaggedResource taggedResource = new TaggedResource(UUID.randomUUID().toString(), resource1);
            taskMetadataStore.putChild(deadHost, taggedResource).join();
        }
        final TaggedResource taggedResource1 = new TaggedResource(deadThreadId1, resource1);
        taskMetadataStore.putChild(deadHost, taggedResource1).join();

        final TaggedResource taggedResource2 = new TaggedResource(deadThreadId2, resource2);
        taskMetadataStore.putChild(deadHost, taggedResource2).join();

        taskMetadataStore.lock(resource1, taskData1, deadHost, deadThreadId1, null, null).join();
        taskMetadataStore.lock(resource2, taskData2, deadHost, deadThreadId2, null, null).join();

        final SweeperThread sweeperThread1 = new SweeperThread(HOSTNAME, taskMetadataStore, streamMetadataTasks, deadHost);
        final SweeperThread sweeperThread2 = new SweeperThread(HOSTNAME, taskMetadataStore, streamMetadataTasks, deadHost);

        sweeperThread1.start();
        sweeperThread2.start();

        sweeperThread1.getResult().join();
        sweeperThread2.getResult().join();

        Optional<TaskData> data = taskMetadataStore.getTask(resource1, deadHost, deadThreadId1).get();
        assertFalse(data.isPresent());

        data = taskMetadataStore.getTask(resource2, deadHost, deadThreadId2).get();
        assertFalse(data.isPresent());

        Optional<TaggedResource> child = taskMetadataStore.getRandomChild(deadHost).get();
        assertFalse(child.isPresent());

        // ensure that the stream streamSweeper is created
        StreamConfiguration config = streamStore.getConfiguration(stream1).get();
        assertTrue(config.getName().equals(stream1));

        config = streamStore.getConfiguration(stream2).get();
        assertTrue(config.getName().equals(stream2));

    }

    @Test
    public void testLocking() {

        TestTasks testTasks = new TestTasks(taskMetadataStore, executor, HOSTNAME);

        LockingTask first = new LockingTask(testTasks, SCOPE, stream1);
        LockingTask second = new LockingTask(testTasks, SCOPE, stream1);

        first.start();
        second.start();

        try {
            first.result.join();
            second.result.join();
        } catch (CompletionException ce) {
            assertTrue(ce.getCause() instanceof LockFailedException);
        }
    }

    @Data
    @EqualsAndHashCode(callSuper = false)
    class LockingTask extends Thread {

        private final TestTasks testTasks;
        private final String scope;
        private final String stream;
        private CompletableFuture<Void> result = new CompletableFuture<>();

        LockingTask(TestTasks testTasks, String scope, String stream) {
            this.testTasks = testTasks;
            this.scope = scope;
            this.stream = stream;
        }

        @Override
        public void run() {
            testTasks.testStreamLock(scope, stream)
                    .whenComplete((value, ex) -> {
                        if (ex != null) {
                            this.result.completeExceptionally(ex);
                        } else {
                            this.result.complete(value);
                        }
                    });
        }
    }

    @Data
    @EqualsAndHashCode(callSuper = false)
    class SweeperThread extends Thread {

        private final CompletableFuture<Void> result;
        private final String deadHostId;
        private final TaskSweeper taskSweeper;

        public SweeperThread(String hostId, TaskMetadataStore taskMetadataStore, StreamMetadataTasks streamMetadataTasks, String deadHostId) {
            this.result = new CompletableFuture<>();
            this.taskSweeper = new TaskSweeper(taskMetadataStore, hostId, streamMetadataTasks);
            this.deadHostId = deadHostId;
        }

        @Override
        public void run() {
            taskSweeper.sweepOrphanedTasks(this.deadHostId)
                    .whenComplete((value, e) -> {
                        if (e != null) {
                            result.completeExceptionally(e);
                        } else {
                            result.complete(value);
                        }
                    });
        }
    }
}<|MERGE_RESOLUTION|>--- conflicted
+++ resolved
@@ -59,16 +59,12 @@
 import java.util.concurrent.CompletableFuture;
 import java.util.concurrent.CompletionException;
 import java.util.concurrent.ExecutionException;
-<<<<<<< HEAD
 import java.util.concurrent.Executors;
-import java.util.concurrent.CompletableFuture;
 import java.util.concurrent.ScheduledExecutorService;
-=======
 
 import static org.junit.Assert.assertEquals;
 import static org.junit.Assert.assertFalse;
 import static org.junit.Assert.assertTrue;
->>>>>>> ebee65b2
 
 /**
  * Task test cases.
@@ -101,13 +97,8 @@
         zkServer = new TestingServer();
         zkServer.start();
         StoreConfiguration config = new StoreConfiguration(zkServer.getConnectString());
-<<<<<<< HEAD
-        taskMetadataStore = TaskStoreFactory.createStore(TaskStoreFactory.StoreType.Zookeeper, config, executor);
+        taskMetadataStore = TaskStoreFactory.createStore(new ZKStoreClient(config), executor);
         streamMetadataTasks = new StreamMetadataTasks(streamStore, hostStore, taskMetadataStore, executor, HOSTNAME);
-=======
-        taskMetadataStore = TaskStoreFactory.createStore(new ZKStoreClient(config));
-        streamMetadataTasks = new StreamMetadataTasks(streamStore, hostStore, taskMetadataStore, HOSTNAME);
->>>>>>> ebee65b2
     }
 
     @Before
@@ -157,8 +148,7 @@
         }
 
         CreateStreamStatus result = streamMetadataTasks.createStream(SCOPE, "dummy", configuration1, System.currentTimeMillis()).join();
-        // failure because the task will not be able to contact pravega host as we have not started one
-        assertEquals(result, CreateStreamStatus.FAILURE);
+        assertEquals(result, CreateStreamStatus.SUCCESS);
     }
 
     @Test
