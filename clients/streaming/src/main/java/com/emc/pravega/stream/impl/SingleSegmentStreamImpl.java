/**
 * Licensed to the Apache Software Foundation (ASF) under one
 * or more contributor license agreements. See the NOTICE file
 * distributed with this work for additional information
 * regarding copyright ownership. The ASF licenses this file
 * to you under the Apache License, Version 2.0 (the
 * "License"); you may not use this file except in compliance
 * with the License. You may obtain a copy of the License at
 * <p>
 * http://www.apache.org/licenses/LICENSE-2.0
 * <p>
 * Unless required by applicable law or agreed to in writing, software
 * distributed under the License is distributed on an "AS IS" BASIS,
 * WITHOUT WARRANTIES OR CONDITIONS OF ANY KIND, either express or implied.
 * See the License for the specific language governing permissions and
 * limitations under the License.
 */
package com.emc.pravega.stream.impl;

import java.util.Collection;
import java.util.Collections;

import com.emc.pravega.common.concurrent.FutureHelpers;
import com.emc.pravega.stream.Consumer;
import com.emc.pravega.stream.ConsumerConfig;
import com.emc.pravega.stream.ControllerApi;
import com.emc.pravega.stream.EventRouter;
import com.emc.pravega.stream.Position;
import com.emc.pravega.stream.Producer;
import com.emc.pravega.stream.ProducerConfig;
import com.emc.pravega.stream.RateChangeListener;
import com.emc.pravega.stream.SegmentId;
import com.emc.pravega.stream.Serializer;
import com.emc.pravega.stream.Stream;
import com.emc.pravega.stream.StreamConfiguration;
import com.emc.pravega.stream.StreamSegments;
<<<<<<< HEAD
=======
import com.emc.pravega.stream.impl.segment.SegmentManagerConsumerImpl;
import com.emc.pravega.stream.impl.segment.SegmentManagerProducerImpl;
>>>>>>> 6e2e46a8
import com.google.common.base.Preconditions;

import lombok.Getter;

/**
 * An implementation of a stream for the special case where the stream is only ever composed of one segment.
 */
public class SingleSegmentStreamImpl implements Stream {

    private final String scope;
    private final String streamName;
    @Getter
    private final StreamConfiguration config;
    @Getter
    private final SegmentId segmentId;
<<<<<<< HEAD
    private final StreamController streamController;
=======
    private final ControllerApi.Admin apiAdmin;
    private final ControllerApi.Producer apiProducer;
    private final ControllerApi.Consumer apiConsumer;

>>>>>>> 6e2e46a8
    private final EventRouter router = new EventRouter() {
        @Override
        public SegmentId getSegmentForEvent(Stream stream, String routingKey) {
            return segmentId;
        }
    };

    private static final class SingleStreamOrderer<T> implements Orderer<T> {
        @Override
        public SegmentConsumer<T> nextConsumer(Collection<SegmentConsumer<T>> logs) {
            Preconditions.checkState(logs.size() == 1);
            return logs.iterator().next();
        }
    };

<<<<<<< HEAD
    public SingleSegmentStreamImpl(String scope, String streamName, StreamConfiguration config,
            StreamController streamController) {
        Preconditions.checkNotNull(streamController);
=======
    public SingleSegmentStreamImpl(String scope, String name, StreamConfiguration config,
                                   ControllerApi.Admin apiAdmin, ControllerApi.Producer apiProducer, ControllerApi.Consumer apiConsumer) {
>>>>>>> 6e2e46a8
        this.scope = scope;
        this.streamName = streamName;
        this.config = config;
<<<<<<< HEAD
        this.streamController = streamController;
        this.segmentId = new SegmentId(scope, streamName, 1, 0);
=======
        this.apiAdmin = apiAdmin;
        this.apiProducer = apiProducer;
        this.apiConsumer = apiConsumer;

        this.segmentId = getLatestSegments().getSegments().get(0);
>>>>>>> 6e2e46a8
    }

    @Override
    public StreamSegments getSegments(long time) {
        return FutureHelpers.getAndHandleExceptions(
                apiProducer.getCurrentSegments(name), RuntimeException::new);
    }

    @Override
    public StreamSegments getLatestSegments() {
        return getSegments(System.currentTimeMillis());
    }

    @Override
    public <T> Producer<T> createProducer(Serializer<T> s, ProducerConfig config) {
<<<<<<< HEAD
        return new ProducerImpl<>(this, streamController, router, s, config);
=======
        return new ProducerImpl<>(this, new SegmentManagerProducerImpl(name, apiProducer), router, s, config);
>>>>>>> 6e2e46a8
    }

    @Override
    public <T> Consumer<T> createConsumer(Serializer<T> s, ConsumerConfig config, Position startingPosition,
            RateChangeListener l) {
        Preconditions.checkNotNull(s);
        Preconditions.checkNotNull(config);
        Preconditions.checkNotNull(startingPosition);
        return new ConsumerImpl<>(this,
<<<<<<< HEAD
                streamController,
=======
                new SegmentManagerConsumerImpl(name, apiConsumer),
>>>>>>> 6e2e46a8
                s,
                startingPosition.asImpl(),
                new SingleStreamOrderer<T>(),
                l,
                config);
    }
    
    public <T> Consumer<T> createConsumer(Serializer<T> s, ConsumerConfig config) {
        Preconditions.checkNotNull(s);
        Preconditions.checkNotNull(config);
        return new ConsumerImpl<>(this,
<<<<<<< HEAD
                streamController,
=======
                new SegmentManagerConsumerImpl(name, apiConsumer),
>>>>>>> 6e2e46a8
                s,
                new PositionImpl(Collections.singletonMap(segmentId, 0L), Collections.emptyMap()),
                new SingleStreamOrderer<T>(),
                null,
                config);
    }
<<<<<<< HEAD

    @Override
    public String getQualifiedName() {
        StringBuffer sb = new StringBuffer();
        if (scope != null) {
            sb.append(scope);
            sb.append('/');
        }
        sb.append(streamName);
        return sb.toString();
    }

=======
>>>>>>> 6e2e46a8
}<|MERGE_RESOLUTION|>--- conflicted
+++ resolved
@@ -34,11 +34,8 @@
 import com.emc.pravega.stream.Stream;
 import com.emc.pravega.stream.StreamConfiguration;
 import com.emc.pravega.stream.StreamSegments;
-<<<<<<< HEAD
-=======
 import com.emc.pravega.stream.impl.segment.SegmentManagerConsumerImpl;
 import com.emc.pravega.stream.impl.segment.SegmentManagerProducerImpl;
->>>>>>> 6e2e46a8
 import com.google.common.base.Preconditions;
 
 import lombok.Getter;
@@ -49,19 +46,15 @@
 public class SingleSegmentStreamImpl implements Stream {
 
     private final String scope;
-    private final String streamName;
+    @Getter
+    private final String name;
     @Getter
     private final StreamConfiguration config;
-    @Getter
     private final SegmentId segmentId;
-<<<<<<< HEAD
-    private final StreamController streamController;
-=======
     private final ControllerApi.Admin apiAdmin;
     private final ControllerApi.Producer apiProducer;
     private final ControllerApi.Consumer apiConsumer;
 
->>>>>>> 6e2e46a8
     private final EventRouter router = new EventRouter() {
         @Override
         public SegmentId getSegmentForEvent(Stream stream, String routingKey) {
@@ -77,27 +70,16 @@
         }
     };
 
-<<<<<<< HEAD
-    public SingleSegmentStreamImpl(String scope, String streamName, StreamConfiguration config,
-            StreamController streamController) {
-        Preconditions.checkNotNull(streamController);
-=======
     public SingleSegmentStreamImpl(String scope, String name, StreamConfiguration config,
                                    ControllerApi.Admin apiAdmin, ControllerApi.Producer apiProducer, ControllerApi.Consumer apiConsumer) {
->>>>>>> 6e2e46a8
         this.scope = scope;
-        this.streamName = streamName;
+        this.name = name;
         this.config = config;
-<<<<<<< HEAD
-        this.streamController = streamController;
-        this.segmentId = new SegmentId(scope, streamName, 1, 0);
-=======
         this.apiAdmin = apiAdmin;
         this.apiProducer = apiProducer;
         this.apiConsumer = apiConsumer;
 
         this.segmentId = getLatestSegments().getSegments().get(0);
->>>>>>> 6e2e46a8
     }
 
     @Override
@@ -113,25 +95,14 @@
 
     @Override
     public <T> Producer<T> createProducer(Serializer<T> s, ProducerConfig config) {
-<<<<<<< HEAD
-        return new ProducerImpl<>(this, streamController, router, s, config);
-=======
         return new ProducerImpl<>(this, new SegmentManagerProducerImpl(name, apiProducer), router, s, config);
->>>>>>> 6e2e46a8
     }
 
     @Override
     public <T> Consumer<T> createConsumer(Serializer<T> s, ConsumerConfig config, Position startingPosition,
             RateChangeListener l) {
-        Preconditions.checkNotNull(s);
-        Preconditions.checkNotNull(config);
-        Preconditions.checkNotNull(startingPosition);
         return new ConsumerImpl<>(this,
-<<<<<<< HEAD
-                streamController,
-=======
                 new SegmentManagerConsumerImpl(name, apiConsumer),
->>>>>>> 6e2e46a8
                 s,
                 startingPosition.asImpl(),
                 new SingleStreamOrderer<T>(),
@@ -140,33 +111,12 @@
     }
     
     public <T> Consumer<T> createConsumer(Serializer<T> s, ConsumerConfig config) {
-        Preconditions.checkNotNull(s);
-        Preconditions.checkNotNull(config);
         return new ConsumerImpl<>(this,
-<<<<<<< HEAD
-                streamController,
-=======
                 new SegmentManagerConsumerImpl(name, apiConsumer),
->>>>>>> 6e2e46a8
                 s,
                 new PositionImpl(Collections.singletonMap(segmentId, 0L), Collections.emptyMap()),
                 new SingleStreamOrderer<T>(),
                 null,
                 config);
     }
-<<<<<<< HEAD
-
-    @Override
-    public String getQualifiedName() {
-        StringBuffer sb = new StringBuffer();
-        if (scope != null) {
-            sb.append(scope);
-            sb.append('/');
-        }
-        sb.append(streamName);
-        return sb.toString();
-    }
-
-=======
->>>>>>> 6e2e46a8
 }