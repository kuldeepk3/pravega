/**
 * Copyright (c) 2017 Dell Inc., or its subsidiaries. All Rights Reserved.
 *
 * Licensed under the Apache License, Version 2.0 (the "License");
 * you may not use this file except in compliance with the License.
 * You may obtain a copy of the License at
 *
 *     http://www.apache.org/licenses/LICENSE-2.0
 */
package io.pravega.segmentstore.server.containers;

import com.google.common.util.concurrent.AbstractService;
import com.google.common.util.concurrent.Runnables;
import com.google.common.util.concurrent.Service;
import io.pravega.common.Exceptions;
import io.pravega.common.ObjectClosedException;
import io.pravega.common.TimeoutTimer;
import io.pravega.common.concurrent.Futures;
import io.pravega.common.io.StreamHelpers;
import io.pravega.common.util.ByteArraySegment;
import io.pravega.common.util.ConfigurationException;
import io.pravega.common.util.TypedProperties;
import io.pravega.segmentstore.contracts.AttributeUpdate;
import io.pravega.segmentstore.contracts.AttributeUpdateType;
import io.pravega.segmentstore.contracts.Attributes;
import io.pravega.segmentstore.contracts.BadAttributeUpdateException;
import io.pravega.segmentstore.contracts.BadOffsetException;
import io.pravega.segmentstore.contracts.ReadResult;
import io.pravega.segmentstore.contracts.ReadResultEntry;
import io.pravega.segmentstore.contracts.ReadResultEntryContents;
import io.pravega.segmentstore.contracts.ReadResultEntryType;
import io.pravega.segmentstore.contracts.SegmentProperties;
import io.pravega.segmentstore.contracts.StreamSegmentInformation;
import io.pravega.segmentstore.contracts.StreamSegmentMergedException;
import io.pravega.segmentstore.contracts.StreamSegmentNotExistsException;
import io.pravega.segmentstore.contracts.StreamSegmentSealedException;
import io.pravega.segmentstore.contracts.StreamSegmentStore;
import io.pravega.segmentstore.contracts.TooManyActiveSegmentsException;
import io.pravega.segmentstore.server.CacheManager;
import io.pravega.segmentstore.server.CachePolicy;
import io.pravega.segmentstore.server.ContainerOfflineException;
import io.pravega.segmentstore.server.DirectSegmentAccess;
import io.pravega.segmentstore.server.IllegalContainerStateException;
import io.pravega.segmentstore.server.OperationLog;
import io.pravega.segmentstore.server.OperationLogFactory;
import io.pravega.segmentstore.server.ReadIndex;
import io.pravega.segmentstore.server.ReadIndexFactory;
import io.pravega.segmentstore.server.SegmentContainer;
import io.pravega.segmentstore.server.SegmentContainerExtension;
import io.pravega.segmentstore.server.SegmentContainerFactory;
import io.pravega.segmentstore.server.SegmentMetadata;
import io.pravega.segmentstore.server.SegmentMetadataComparer;
import io.pravega.segmentstore.server.SegmentOperation;
import io.pravega.segmentstore.server.ServiceListeners;
import io.pravega.segmentstore.server.TestDurableDataLogFactory;
import io.pravega.segmentstore.server.UpdateableContainerMetadata;
import io.pravega.segmentstore.server.UpdateableSegmentMetadata;
import io.pravega.segmentstore.server.Writer;
import io.pravega.segmentstore.server.WriterFactory;
import io.pravega.segmentstore.server.WriterFlushResult;
import io.pravega.segmentstore.server.WriterSegmentProcessor;
import io.pravega.segmentstore.server.attributes.AttributeIndexConfig;
import io.pravega.segmentstore.server.attributes.AttributeIndexFactory;
import io.pravega.segmentstore.server.attributes.ContainerAttributeIndex;
import io.pravega.segmentstore.server.attributes.ContainerAttributeIndexFactoryImpl;
import io.pravega.segmentstore.server.logs.DurableLogConfig;
import io.pravega.segmentstore.server.logs.DurableLogFactory;
import io.pravega.segmentstore.server.logs.operations.CachedStreamSegmentAppendOperation;
import io.pravega.segmentstore.server.reading.AsyncReadResultProcessor;
import io.pravega.segmentstore.server.reading.ContainerReadIndexFactory;
import io.pravega.segmentstore.server.reading.ReadIndexConfig;
import io.pravega.segmentstore.server.reading.TestReadResultHandler;
import io.pravega.segmentstore.server.tables.ContainerTableExtension;
import io.pravega.segmentstore.server.tables.ContainerTableExtensionImpl;
import io.pravega.segmentstore.server.writer.StorageWriterFactory;
import io.pravega.segmentstore.server.writer.WriterConfig;
import io.pravega.segmentstore.storage.AsyncStorageWrapper;
import io.pravega.segmentstore.storage.CacheFactory;
import io.pravega.segmentstore.storage.DataLogWriterNotPrimaryException;
import io.pravega.segmentstore.storage.DurableDataLog;
import io.pravega.segmentstore.storage.DurableDataLogFactory;
import io.pravega.segmentstore.storage.SegmentHandle;
import io.pravega.segmentstore.storage.Storage;
import io.pravega.segmentstore.storage.StorageFactory;
import io.pravega.segmentstore.storage.SyncStorage;
import io.pravega.segmentstore.storage.mocks.InMemoryCacheFactory;
import io.pravega.segmentstore.storage.mocks.InMemoryDurableDataLogFactory;
import io.pravega.segmentstore.storage.mocks.InMemoryStorageFactory;
import io.pravega.segmentstore.storage.rolling.RollingStorage;
import io.pravega.shared.segment.StreamSegmentNameUtils;
import io.pravega.test.common.AssertExtensions;
import io.pravega.test.common.IntentionalException;
import io.pravega.test.common.ThreadPooledTestSuite;
import java.io.ByteArrayOutputStream;
import java.time.Duration;
import java.util.ArrayList;
import java.util.Arrays;
import java.util.Collection;
import java.util.Collections;
import java.util.Comparator;
import java.util.HashMap;
import java.util.HashSet;
import java.util.List;
import java.util.Map;
import java.util.Properties;
import java.util.UUID;
import java.util.concurrent.CompletableFuture;
import java.util.concurrent.ConcurrentHashMap;
import java.util.concurrent.Executor;
import java.util.concurrent.ExecutorService;
import java.util.concurrent.Future;
import java.util.concurrent.ScheduledExecutorService;
import java.util.concurrent.TimeUnit;
import java.util.concurrent.TimeoutException;
import java.util.concurrent.atomic.AtomicBoolean;
import java.util.concurrent.atomic.AtomicInteger;
import java.util.concurrent.atomic.AtomicLong;
import java.util.concurrent.atomic.AtomicReference;
import java.util.function.Consumer;
import java.util.function.Function;
import java.util.function.Supplier;
import java.util.stream.Collectors;
import java.util.stream.IntStream;
import java.util.stream.Stream;
import lombok.Cleanup;
import lombok.Getter;
import lombok.RequiredArgsConstructor;
import lombok.Setter;
import lombok.SneakyThrows;
import lombok.val;
import org.junit.Assert;
import org.junit.Rule;
import org.junit.Test;
import org.junit.rules.Timeout;

import static io.pravega.common.concurrent.ExecutorServiceHelpers.newScheduledThreadPool;
import static org.junit.Assert.assertEquals;

/**
 * Tests for StreamSegmentContainer class.
 * These are not really unit tests. They are more like integration/end-to-end tests, since they test a real StreamSegmentContainer
 * using a real DurableLog, real ReadIndex and real StorageWriter - but all against in-memory mocks of Storage and
 * DurableDataLog.
 */
public class StreamSegmentContainerTests extends ThreadPooledTestSuite {
    private static final int SEGMENT_COUNT = 100;
    private static final int TRANSACTIONS_PER_SEGMENT = 5;
    private static final int APPENDS_PER_SEGMENT = 100;
    private static final int ATTRIBUTE_UPDATES_PER_SEGMENT = 50;
    private static final int CONTAINER_ID = 1234567;
    private static final int EXPECTED_PINNED_SEGMENT_COUNT = 1;
    private static final long EXPECTED_METADATA_SEGMENT_ID = 1L;
    private static final String EXPECTED_METADATA_SEGMENT_NAME = StreamSegmentNameUtils.getMetadataSegmentName(CONTAINER_ID);
    private static final int MAX_DATA_LOG_APPEND_SIZE = 100 * 1024;
    private static final int TEST_TIMEOUT_MILLIS = 100 * 1000;
    private static final int EVICTION_SEGMENT_EXPIRATION_MILLIS_SHORT = 250; // Good for majority of tests.
    private static final int EVICTION_SEGMENT_EXPIRATION_MILLIS_LONG = 4 * EVICTION_SEGMENT_EXPIRATION_MILLIS_SHORT; // For heavy tests.
    private static final Duration TIMEOUT = Duration.ofMillis(TEST_TIMEOUT_MILLIS);
    private static final ContainerConfig DEFAULT_CONFIG = ContainerConfig
            .builder()
            .with(ContainerConfig.SEGMENT_METADATA_EXPIRATION_SECONDS, 10 * 60)
            .build();

    // Create checkpoints every 100 operations or after 10MB have been written, but under no circumstance less frequently than 10 ops.
    private static final DurableLogConfig DEFAULT_DURABLE_LOG_CONFIG = DurableLogConfig
            .builder()
            .with(DurableLogConfig.CHECKPOINT_MIN_COMMIT_COUNT, 10)
            .with(DurableLogConfig.CHECKPOINT_COMMIT_COUNT, 100)
            .with(DurableLogConfig.CHECKPOINT_TOTAL_COMMIT_LENGTH, 10 * 1024 * 1024L)
            .with(DurableLogConfig.START_RETRY_DELAY_MILLIS, 20)
            .build();

    // DL config that can be used to force truncations after every operation - this will speed up metadata eviction eligibility.
    private static final DurableLogConfig FREQUENT_TRUNCATIONS_DURABLE_LOG_CONFIG = DurableLogConfig
            .builder()
            .with(DurableLogConfig.CHECKPOINT_MIN_COMMIT_COUNT, 1)
            .with(DurableLogConfig.CHECKPOINT_COMMIT_COUNT, 5)
            .with(DurableLogConfig.CHECKPOINT_TOTAL_COMMIT_LENGTH, 10 * 1024 * 1024L)
            .build();

    private static final ReadIndexConfig DEFAULT_READ_INDEX_CONFIG = ReadIndexConfig.builder().with(ReadIndexConfig.STORAGE_READ_ALIGNMENT, 1024).build();

    private static final AttributeIndexConfig DEFAULT_ATTRIBUTE_INDEX_CONFIG = AttributeIndexConfig
            .builder()
            .with(AttributeIndexConfig.MAX_INDEX_PAGE_SIZE, 2 * 1024)
            .with(AttributeIndexConfig.ATTRIBUTE_SEGMENT_ROLLING_SIZE, 1000)
            .build();

    private static final WriterConfig DEFAULT_WRITER_CONFIG = WriterConfig
            .builder()
            .with(WriterConfig.FLUSH_THRESHOLD_BYTES, 1)
            .with(WriterConfig.FLUSH_THRESHOLD_MILLIS, 25L)
            .with(WriterConfig.MIN_READ_TIMEOUT_MILLIS, 10L)
            .with(WriterConfig.MAX_READ_TIMEOUT_MILLIS, 250L)
            .build();

    @Rule
    public Timeout globalTimeout = Timeout.millis(TEST_TIMEOUT_MILLIS);

    @Override
    protected int getThreadPoolSize() {
        return 5;
    }

    /**
     * Tests the createSegment, append, updateAttributes, read, getSegmentInfo, getActiveSegments.
     */
    @Test
    public void testSegmentRegularOperations() throws Exception {
        final UUID attributeAccumulate = UUID.randomUUID();
        final UUID attributeReplace = UUID.randomUUID();
        final UUID attributeReplaceIfGreater = UUID.randomUUID();
        final UUID attributeReplaceIfEquals = UUID.randomUUID();
        final UUID attributeNoUpdate = UUID.randomUUID();
        final long expectedAttributeValue = APPENDS_PER_SEGMENT + ATTRIBUTE_UPDATES_PER_SEGMENT;

        @Cleanup
        TestContext context = createContext();
        context.container.startAsync().awaitRunning();

        // 1. Create the StreamSegments.
        ArrayList<String> segmentNames = createSegments(context);
        checkActiveSegments(context.container, 0);
        activateAllSegments(segmentNames, context);
        checkActiveSegments(context.container, segmentNames.size());

        // 2. Add some appends.
        ArrayList<CompletableFuture<Void>> opFutures = new ArrayList<>();
        ArrayList<RefCountByteArraySegment> appends = new ArrayList<>();
        HashMap<String, Long> lengths = new HashMap<>();
        HashMap<String, ByteArrayOutputStream> segmentContents = new HashMap<>();

        for (int i = 0; i < APPENDS_PER_SEGMENT; i++) {
            for (String segmentName : segmentNames) {
                Collection<AttributeUpdate> attributeUpdates = new ArrayList<>();
                attributeUpdates.add(new AttributeUpdate(attributeAccumulate, AttributeUpdateType.Accumulate, 1));
                attributeUpdates.add(new AttributeUpdate(attributeReplace, AttributeUpdateType.Replace, i + 1));
                attributeUpdates.add(new AttributeUpdate(attributeReplaceIfGreater, AttributeUpdateType.ReplaceIfGreater, i + 1));
                attributeUpdates.add(new AttributeUpdate(attributeReplaceIfEquals,
                        i == 0 ? AttributeUpdateType.Replace : AttributeUpdateType.ReplaceIfEquals, i + 1, i));
<<<<<<< HEAD
                byte[] appendData = getAppendData(segmentName, i);
                long expectedLength = lengths.getOrDefault(segmentName, 0L) + appendData.length;
                opFutures.add(context.container.append(segmentName, appendData, attributeUpdates, TIMEOUT).thenApply(length -> {
                    assertEquals(expectedLength, length.longValue());
                    return null;
                }));
                lengths.put(segmentName, expectedLength);
                recordAppend(segmentName, appendData, segmentContents);
=======
                RefCountByteArraySegment appendData = getAppendData(segmentName, i);
                opFutures.add(context.container.append(segmentName, appendData, attributeUpdates, TIMEOUT));
                lengths.put(segmentName, lengths.getOrDefault(segmentName, 0L) + appendData.getLength());
                recordAppend(segmentName, appendData, segmentContents, appends);
>>>>>>> cd6bfe7d
            }
        }

        // 2.1 Update some of the attributes.
        for (String segmentName : segmentNames) {
            // Record a one-off update.
            opFutures.add(context.container.updateAttributes(
                    segmentName,
                    Collections.singleton(new AttributeUpdate(attributeNoUpdate, AttributeUpdateType.None, expectedAttributeValue)),
                    TIMEOUT));

            for (int i = 0; i < ATTRIBUTE_UPDATES_PER_SEGMENT; i++) {
                Collection<AttributeUpdate> attributeUpdates = new ArrayList<>();
                attributeUpdates.add(new AttributeUpdate(attributeAccumulate, AttributeUpdateType.Accumulate, 1));
                attributeUpdates.add(new AttributeUpdate(attributeReplace, AttributeUpdateType.Replace, APPENDS_PER_SEGMENT + i + 1));
                attributeUpdates.add(new AttributeUpdate(attributeReplaceIfGreater, AttributeUpdateType.ReplaceIfGreater, APPENDS_PER_SEGMENT + i + 1));
                attributeUpdates.add(new AttributeUpdate(attributeReplaceIfEquals, AttributeUpdateType.ReplaceIfEquals,
                        APPENDS_PER_SEGMENT + i + 1, APPENDS_PER_SEGMENT + i));
                opFutures.add(context.container.updateAttributes(segmentName, attributeUpdates, TIMEOUT));
            }
        }

        Futures.allOf(opFutures).get(TIMEOUT.toMillis(), TimeUnit.MILLISECONDS);

        // 3. getSegmentInfo
        for (String segmentName : segmentNames) {
            SegmentProperties sp = context.container.getStreamSegmentInfo(segmentName, TIMEOUT).join();
            long expectedLength = lengths.get(segmentName);

            Assert.assertEquals("Unexpected StartOffset for non-truncated segment " + segmentName, 0, sp.getStartOffset());
            Assert.assertEquals("Unexpected length for segment " + segmentName, expectedLength, sp.getLength());
            Assert.assertFalse("Unexpected value for isDeleted for segment " + segmentName, sp.isDeleted());
            Assert.assertFalse("Unexpected value for isSealed for segment " + segmentName, sp.isDeleted());

            // Verify all attribute values.
            Assert.assertEquals("Unexpected value for attribute " + attributeAccumulate + " for segment " + segmentName,
                    expectedAttributeValue, (long) sp.getAttributes().getOrDefault(attributeNoUpdate, Attributes.NULL_ATTRIBUTE_VALUE));
            Assert.assertEquals("Unexpected value for attribute " + attributeAccumulate + " for segment " + segmentName,
                    expectedAttributeValue, (long) sp.getAttributes().getOrDefault(attributeAccumulate, Attributes.NULL_ATTRIBUTE_VALUE));
            Assert.assertEquals("Unexpected value for attribute " + attributeReplace + " for segment " + segmentName,
                    expectedAttributeValue, (long) sp.getAttributes().getOrDefault(attributeReplace, Attributes.NULL_ATTRIBUTE_VALUE));
            Assert.assertEquals("Unexpected value for attribute " + attributeReplaceIfGreater + " for segment " + segmentName,
                    expectedAttributeValue, (long) sp.getAttributes().getOrDefault(attributeReplaceIfGreater, Attributes.NULL_ATTRIBUTE_VALUE));
            Assert.assertEquals("Unexpected value for attribute " + attributeReplaceIfEquals + " for segment " + segmentName,
                    expectedAttributeValue, (long) sp.getAttributes().getOrDefault(attributeReplaceIfEquals, Attributes.NULL_ATTRIBUTE_VALUE));
        }

        checkActiveSegments(context.container, segmentNames.size());

        // 4. Reads (regular reads, not tail reads).
        checkReadIndex(segmentContents, lengths, context);

        // 4.1. After we ensured that all data has been ingested and processed, verify that all data buffers have been released.
        checkAppendLeaks(appends);

        // 5. Writer moving data to Storage.
        waitForSegmentsInStorage(segmentNames, context).get(TIMEOUT.toMillis(), TimeUnit.MILLISECONDS);
        checkStorage(segmentContents, lengths, context);

        context.container.stopAsync().awaitTerminated();
    }

    /**
     * Same as testRegularOperations, but truncates the segments as progress is made.
     */
    @Test
    public void testRegularOperationsWithTruncate() throws Exception {
        @Cleanup
        TestContext context = createContext();
        context.container.startAsync().awaitRunning();

        // 1. Create the StreamSegments.
        ArrayList<String> segmentNames = createSegments(context);

        // 2. Add some appends & truncate as we go.
        ArrayList<CompletableFuture<Void>> opFutures = new ArrayList<>();
        ArrayList<RefCountByteArraySegment> appends = new ArrayList<>();
        HashMap<String, Long> lengths = new HashMap<>();
        HashMap<String, Long> truncationOffsets = new HashMap<>();
        HashMap<String, ByteArrayOutputStream> segmentContents = new HashMap<>();

        for (int i = 0; i < APPENDS_PER_SEGMENT; i++) {
            for (String segmentName : segmentNames) {
<<<<<<< HEAD
                byte[] appendData = getAppendData(segmentName, i);
                opFutures.add(Futures.toVoid(context.container.append(segmentName, appendData, null, TIMEOUT)));
                lengths.put(segmentName, lengths.getOrDefault(segmentName, 0L) + appendData.length);
                recordAppend(segmentName, appendData, segmentContents);
=======
                RefCountByteArraySegment appendData = getAppendData(segmentName, i);
                opFutures.add(context.container.append(segmentName, appendData, null, TIMEOUT));
                lengths.put(segmentName, lengths.getOrDefault(segmentName, 0L) + appendData.getLength());
                recordAppend(segmentName, appendData, segmentContents, appends);
>>>>>>> cd6bfe7d

                long truncateOffset = truncationOffsets.getOrDefault(segmentName, 0L) + appendData.getLength() / 2 + 1;
                truncationOffsets.put(segmentName, truncateOffset);
                opFutures.add(context.container.truncateStreamSegment(segmentName, truncateOffset, TIMEOUT));
            }
        }

        Futures.allOf(opFutures).get(TIMEOUT.toMillis(), TimeUnit.MILLISECONDS);

        // 3. getSegmentInfo
        for (String segmentName : segmentNames) {
            SegmentProperties sp = context.container.getStreamSegmentInfo(segmentName, TIMEOUT).join();
            long expectedStartOffset = truncationOffsets.getOrDefault(segmentName, 0L);
            long expectedLength = lengths.get(segmentName);

            Assert.assertEquals("Unexpected StartOffset for segment " + segmentName, expectedStartOffset, sp.getStartOffset());
            Assert.assertEquals("Unexpected length for segment " + segmentName, expectedLength, sp.getLength());
            Assert.assertFalse("Unexpected value for isDeleted for segment " + segmentName, sp.isDeleted());
            Assert.assertFalse("Unexpected value for isSealed for segment " + segmentName, sp.isDeleted());
        }

        // 4. Reads (regular reads, not tail reads).
        checkReadIndex(segmentContents, lengths, truncationOffsets, context);

        // 4.1. After we ensured that all data has been ingested and processed, verify that all data buffers have been released.
        checkAppendLeaks(appends);

        // 5. Writer moving data to Storage.
        waitForSegmentsInStorage(segmentNames, context).get(TIMEOUT.toMillis(), TimeUnit.MILLISECONDS);
        checkStorage(segmentContents, lengths, context);

        context.container.stopAsync().awaitTerminated();
    }

    /**
     * Tests the ability to set attributes (via append() or updateAttributes()), then fetch them back using getAttributes(),
     * emphasizing on Extended Attributes that are dumped into Storage and cleared from memory.
     */
    @Test
    public void testAttributes() throws Exception {
        final List<UUID> extendedAttributes = Arrays.asList(UUID.randomUUID(), UUID.randomUUID());
        final UUID coreAttribute = Attributes.EVENT_COUNT;
        final List<UUID> allAttributes = Stream.concat(extendedAttributes.stream(), Stream.of(coreAttribute)).collect(Collectors.toList());
        final long expectedAttributeValue = APPENDS_PER_SEGMENT + ATTRIBUTE_UPDATES_PER_SEGMENT;
        final TestContainerConfig containerConfig = new TestContainerConfig();
        containerConfig.setSegmentMetadataExpiration(Duration.ofMillis(EVICTION_SEGMENT_EXPIRATION_MILLIS_SHORT));

        @Cleanup
        TestContext context = createContext();
        OperationLogFactory localDurableLogFactory = new DurableLogFactory(FREQUENT_TRUNCATIONS_DURABLE_LOG_CONFIG, context.dataLogFactory, executorService());
        @Cleanup
        MetadataCleanupContainer localContainer = new MetadataCleanupContainer(CONTAINER_ID, containerConfig, localDurableLogFactory,
                context.readIndexFactory, context.attributeIndexFactory, context.writerFactory, context.storageFactory,
                context.getDefaultExtensions(), executorService());
        localContainer.startAsync().awaitRunning();

        // 1. Create the StreamSegments.
        ArrayList<String> segmentNames = createSegments(localContainer);

        // 2. Add some appends.
        ArrayList<CompletableFuture<Void>> opFutures = new ArrayList<>();
        for (int i = 0; i < APPENDS_PER_SEGMENT; i++) {
            for (String segmentName : segmentNames) {
                Collection<AttributeUpdate> attributeUpdates = allAttributes
                        .stream()
                        .map(attributeId -> new AttributeUpdate(attributeId, AttributeUpdateType.Accumulate, 1))
                        .collect(Collectors.toList());
                opFutures.add(Futures.toVoid(localContainer.append(segmentName, getAppendData(segmentName, i), attributeUpdates, TIMEOUT)));
            }
        }

        // 2.1 Update some of the attributes.
        for (String segmentName : segmentNames) {
            for (int i = 0; i < ATTRIBUTE_UPDATES_PER_SEGMENT; i++) {
                Collection<AttributeUpdate> attributeUpdates = allAttributes
                        .stream()
                        .map(attributeId -> new AttributeUpdate(attributeId, AttributeUpdateType.Accumulate, 1))
                        .collect(Collectors.toList());
                opFutures.add(localContainer.updateAttributes(segmentName, attributeUpdates, TIMEOUT));
            }
        }

        Futures.allOf(opFutures).get(TIMEOUT.toMillis(), TimeUnit.MILLISECONDS);

        // 3. getSegmentInfo
        for (String segmentName : segmentNames) {
            val allAttributeValues = localContainer.getAttributes(segmentName, allAttributes, false, TIMEOUT).join();
            Assert.assertEquals("Unexpected number of attributes retrieved via getAttributes().", allAttributes.size(), allAttributeValues.size());

            // Verify all attribute values.
            SegmentProperties sp = localContainer.getStreamSegmentInfo(segmentName, TIMEOUT).join();
            for (val attributeId : allAttributes) {
                Assert.assertEquals("Unexpected value for attribute " + attributeId + " via getInfo() for segment " + segmentName,
                        expectedAttributeValue, (long) sp.getAttributes().getOrDefault(attributeId, Attributes.NULL_ATTRIBUTE_VALUE));
                Assert.assertEquals("Unexpected value for attribute " + attributeId + " via getAttributes() for segment " + segmentName,
                        expectedAttributeValue, (long) allAttributeValues.getOrDefault(attributeId, Attributes.NULL_ATTRIBUTE_VALUE));
            }
        }

        // Force these segments out of memory, so that we may verify that extended attributes are still recoverable.
        localContainer.triggerMetadataCleanup(segmentNames).get(TIMEOUT.toMillis(), TimeUnit.MILLISECONDS);

        for (String segmentName : segmentNames) {
            val allAttributeValues = localContainer.getAttributes(segmentName, allAttributes, false, TIMEOUT).join();
            Assert.assertEquals("Unexpected number of attributes retrieved via getAttributes() after recovery for segment " + segmentName,
                    allAttributes.size(), allAttributeValues.size());

            // Verify all attribute values. Core attributes should still be loaded in memory, while extended attributes can
            // only be fetched via their special API.
            SegmentProperties sp = localContainer.getStreamSegmentInfo(segmentName, TIMEOUT).join();
            for (val attributeId : allAttributes) {
                Assert.assertEquals("Unexpected value for attribute " + attributeId + " via getAttributes() after recovery for segment " + segmentName,
                        expectedAttributeValue, (long) allAttributeValues.getOrDefault(attributeId, Attributes.NULL_ATTRIBUTE_VALUE));
                if (Attributes.isCoreAttribute(attributeId)) {
                    Assert.assertEquals("Expecting core attribute to be loaded in memory.",
                            expectedAttributeValue, (long) sp.getAttributes().getOrDefault(attributeId, Attributes.NULL_ATTRIBUTE_VALUE));
                } else {
                    Assert.assertEquals("Not expecting extended attribute to be loaded in memory.",
                            Attributes.NULL_ATTRIBUTE_VALUE, (long) sp.getAttributes().getOrDefault(attributeId, Attributes.NULL_ATTRIBUTE_VALUE));
                }
            }

            // Now instruct the Container to cache missing values (do it a few times so we make sure it's idempotent).
            // Also introduce some random new attribute to fetch. We want to make sure we can properly handle caching
            // missing attribute values.
            val missingAttributeId = UUID.randomUUID();
            val attributesToCache = new ArrayList<UUID>(allAttributes);
            attributesToCache.add(missingAttributeId);
            val attributesToCacheValues = new HashMap<UUID, Long>(allAttributeValues);
            attributesToCacheValues.put(missingAttributeId, Attributes.NULL_ATTRIBUTE_VALUE);
            Map<UUID, Long> allAttributeValuesWithCache;
            for (int i = 0; i < 2; i++) {
                allAttributeValuesWithCache = localContainer.getAttributes(segmentName, attributesToCache, true, TIMEOUT).join();
                AssertExtensions.assertMapEquals("Inconsistent results from getAttributes(cache=true, attempt=" + i + ").",
                        attributesToCacheValues, allAttributeValuesWithCache);
                sp = localContainer.getStreamSegmentInfo(segmentName, TIMEOUT).join();
                for (val attributeId : allAttributes) {
                    Assert.assertEquals("Expecting all attributes to be loaded in memory.",
                            expectedAttributeValue, (long) sp.getAttributes().getOrDefault(attributeId, Attributes.NULL_ATTRIBUTE_VALUE));
                }

                Assert.assertEquals("Unexpected value for missing Attribute Id",
                        Attributes.NULL_ATTRIBUTE_VALUE, (long) sp.getAttributes().get(missingAttributeId));
            }
        }

        localContainer.stopAsync().awaitTerminated();
    }

    /**
     * Tests the ability to run attribute iterators over all or a subset of attributes in a segment.
     */
    @Test
    public void testAttributeIterators() throws Exception {
        final List<UUID> sortedAttributes = IntStream.range(0, 100).mapToObj(i -> new UUID(i, i)).sorted().collect(Collectors.toList());
        final Map<UUID, Long> expectedValues = sortedAttributes.stream().collect(Collectors.toMap(id -> id, UUID::getMostSignificantBits));
        final TestContainerConfig containerConfig = new TestContainerConfig();
        containerConfig.setSegmentMetadataExpiration(Duration.ofMillis(EVICTION_SEGMENT_EXPIRATION_MILLIS_SHORT));

        @Cleanup
        TestContext context = createContext();
        OperationLogFactory localDurableLogFactory = new DurableLogFactory(FREQUENT_TRUNCATIONS_DURABLE_LOG_CONFIG, context.dataLogFactory, executorService());
        @Cleanup
        MetadataCleanupContainer localContainer = new MetadataCleanupContainer(CONTAINER_ID, containerConfig, localDurableLogFactory,
                context.readIndexFactory, context.attributeIndexFactory, context.writerFactory, context.storageFactory,
                context.getDefaultExtensions(), executorService());
        localContainer.startAsync().awaitRunning();

        // 1. Create the Segment.
        String segmentName = getSegmentName(0);
        localContainer.createStreamSegment(segmentName, null, TIMEOUT).get(TIMEOUT.toMillis(), TimeUnit.MILLISECONDS);
        val segment1 = localContainer.forSegment(segmentName, TIMEOUT).get(TIMEOUT.toMillis(), TimeUnit.MILLISECONDS);

        // 2. Set some initial attribute values and verify in-memory iterator.
        Collection<AttributeUpdate> attributeUpdates = sortedAttributes
                .stream()
                .map(attributeId -> new AttributeUpdate(attributeId, AttributeUpdateType.Replace, expectedValues.get(attributeId)))
                .collect(Collectors.toList());
        segment1.updateAttributes(attributeUpdates, TIMEOUT).get(TIMEOUT.toMillis(), TimeUnit.MILLISECONDS);
        checkAttributeIterators(segment1, sortedAttributes, expectedValues);

        // 3. Force these segments out of memory and verify out-of-memory iterator.
        localContainer.triggerMetadataCleanup(Collections.singleton(segmentName)).get(TIMEOUT.toMillis(), TimeUnit.MILLISECONDS);
        val segment2 = localContainer.forSegment(segmentName, TIMEOUT).get(TIMEOUT.toMillis(), TimeUnit.MILLISECONDS);
        checkAttributeIterators(segment2, sortedAttributes, expectedValues);

        // 4. Update some values, and verify mixed iterator.
        attributeUpdates.clear();
        for (int i = 0; i < sortedAttributes.size(); i += 3) {
            UUID attributeId = sortedAttributes.get(i);
            expectedValues.put(attributeId, expectedValues.get(attributeId) + 1);
            attributeUpdates.add(new AttributeUpdate(attributeId, AttributeUpdateType.Replace, expectedValues.get(attributeId)));
        }
        segment2.updateAttributes(attributeUpdates, TIMEOUT).get(TIMEOUT.toMillis(), TimeUnit.MILLISECONDS);
        checkAttributeIterators(segment2, sortedAttributes, expectedValues);

        localContainer.stopAsync().awaitTerminated();
    }

    /**
     * Test conditional updates for Extended Attributes when they are not loaded in memory (i.e., they will need to be
     * auto-fetched from the AttributeIndex so that the operation may succeed).
     */
    @Test
    public void testExtendedAttributesConditionalUpdates() throws Exception {
        final UUID ea1 = new UUID(0, 1);
        final UUID ea2 = new UUID(0, 2);
        final List<UUID> allAttributes = Stream.of(ea1, ea2).collect(Collectors.toList());

        // We set a longer Segment Expiration time, since this test executes more operations than the others.
        final TestContainerConfig containerConfig = new TestContainerConfig();
        containerConfig.setSegmentMetadataExpiration(Duration.ofMillis(EVICTION_SEGMENT_EXPIRATION_MILLIS_LONG));
        AtomicInteger expectedAttributeValue = new AtomicInteger(0);

        @Cleanup
        TestContext context = createContext();
        OperationLogFactory localDurableLogFactory = new DurableLogFactory(FREQUENT_TRUNCATIONS_DURABLE_LOG_CONFIG, context.dataLogFactory, executorService());
        @Cleanup
        MetadataCleanupContainer localContainer = new MetadataCleanupContainer(CONTAINER_ID, containerConfig, localDurableLogFactory,
                context.readIndexFactory, context.attributeIndexFactory, context.writerFactory, context.storageFactory,
                context.getDefaultExtensions(), executorService());
        localContainer.startAsync().awaitRunning();

        // 1. Create the StreamSegments and set the initial attribute values.
        ArrayList<String> segmentNames = createSegments(localContainer);
        ArrayList<CompletableFuture<Void>> opFutures = new ArrayList<>();

        // 2. Update some of the attributes.
        expectedAttributeValue.set(1);
        for (String segmentName : segmentNames) {
            Collection<AttributeUpdate> attributeUpdates = allAttributes
                    .stream()
                    .map(attributeId -> new AttributeUpdate(attributeId, AttributeUpdateType.Accumulate, 1))
                    .collect(Collectors.toList());
            opFutures.add(localContainer.updateAttributes(segmentName, attributeUpdates, TIMEOUT));
        }

        Futures.allOf(opFutures).get(TIMEOUT.toMillis(), TimeUnit.MILLISECONDS);

        // 3. Force these segments out of memory, so that we may verify conditional appends/updates on extended attributes.
        localContainer.triggerMetadataCleanup(segmentNames).get(TIMEOUT.toMillis(), TimeUnit.MILLISECONDS);

        // 4. Execute various conditional operations using these attributes as comparison.
        long compare = expectedAttributeValue.getAndIncrement();
        long set = expectedAttributeValue.get();
        boolean badUpdate = false;
        for (String segmentName : segmentNames) {
            if (badUpdate) {
                // For every other segment, try to do a bad update, then a good one. This helps us verify both direct
                // conditional operations, failed conditional operations and conditional operations with cached attributes.
                AssertExtensions.assertSuppliedFutureThrows(
                        "Conditional append succeeded with incorrect compare value.",
                        () -> localContainer.append(segmentName, getAppendData(segmentName, 0),
                                Collections.singleton(new AttributeUpdate(ea1, AttributeUpdateType.ReplaceIfEquals, set, compare - 1)), TIMEOUT),
                        ex -> (ex instanceof BadAttributeUpdateException) && !((BadAttributeUpdateException) ex).isPreviousValueMissing());
                AssertExtensions.assertSuppliedFutureThrows(
                        "Conditional update-attributes succeeded with incorrect compare value.",
                        () -> localContainer.updateAttributes(segmentName,
                                Collections.singleton(new AttributeUpdate(ea2, AttributeUpdateType.ReplaceIfEquals, set, compare - 1)), TIMEOUT),
                        ex -> (ex instanceof BadAttributeUpdateException) && !((BadAttributeUpdateException) ex).isPreviousValueMissing());

            }

            opFutures.add(Futures.toVoid(localContainer.append(segmentName, getAppendData(segmentName, 0),
                    Collections.singleton(new AttributeUpdate(ea1, AttributeUpdateType.ReplaceIfEquals, set, compare)), TIMEOUT)));
            opFutures.add(localContainer.updateAttributes(segmentName,
                    Collections.singleton(new AttributeUpdate(ea2, AttributeUpdateType.ReplaceIfEquals, set, compare)), TIMEOUT));
            badUpdate = !badUpdate;
        }

        Futures.allOf(opFutures).get(TIMEOUT.toMillis(), TimeUnit.MILLISECONDS);

        // 4. Evict the segment from memory, then verify results.
        localContainer.triggerMetadataCleanup(segmentNames).get(TIMEOUT.toMillis(), TimeUnit.MILLISECONDS);
        for (String segmentName : segmentNames) {
            // Verify all attribute values.
            val attributeValues = localContainer.getAttributes(segmentName, allAttributes, true, TIMEOUT).join();
            val sp = localContainer.getStreamSegmentInfo(segmentName, TIMEOUT).join();
            for (val attributeId : allAttributes) {
                Assert.assertEquals("Unexpected value for non-cached attribute " + attributeId + " for segment " + segmentName,
                        expectedAttributeValue.get(), (long) attributeValues.getOrDefault(attributeId, Attributes.NULL_ATTRIBUTE_VALUE));
                Assert.assertEquals("Unexpected value for metadata attribute " + attributeId + " for segment " + segmentName,
                        expectedAttributeValue.get(), (long) sp.getAttributes().getOrDefault(attributeId, Attributes.NULL_ATTRIBUTE_VALUE));
            }
        }

        localContainer.stopAsync().awaitTerminated();
    }

    /**
     * Tests the ability for the StreamSegmentContainer to handle concurrent actions on a Segment that it does not know
     * anything about, and handling the resulting concurrency.
     * Note: this is tested with a single segment. It could be tested with multiple segments, but different segments
     * are mostly independent of each other, so we would not be gaining much by doing so.
     */
    @Test
    public void testConcurrentSegmentActivation() throws Exception {
        final UUID attributeAccumulate = UUID.randomUUID();
        final long expectedAttributeValue = APPENDS_PER_SEGMENT + ATTRIBUTE_UPDATES_PER_SEGMENT;
        final int appendLength = 10;

        @Cleanup
        TestContext context = createContext();
        context.container.startAsync().awaitRunning();

        // 1. Create the StreamSegments.
        String segmentName = createSegments(context).get(0);

        // 2. Add some appends.
        List<CompletableFuture<Void>> opFutures = Collections.synchronizedList(new ArrayList<>());
        AtomicLong expectedLength = new AtomicLong();

        @Cleanup("shutdown")
        ExecutorService testExecutor = newScheduledThreadPool(Math.min(20, APPENDS_PER_SEGMENT), "testConcurrentSegmentActivation");
        val submitFutures = new ArrayList<Future<?>>();
        for (int i = 0; i < APPENDS_PER_SEGMENT; i++) {
            final byte fillValue = (byte) i;
            submitFutures.add(testExecutor.submit(() -> {
                Collection<AttributeUpdate> attributeUpdates = Collections.singleton(
                        new AttributeUpdate(attributeAccumulate, AttributeUpdateType.Accumulate, 1));
                byte[] appendData = new byte[appendLength];
                Arrays.fill(appendData, (byte) (fillValue + 1));
<<<<<<< HEAD
                opFutures.add(Futures.toVoid(context.container.append(segmentName, appendData, attributeUpdates, TIMEOUT)));
=======
                opFutures.add(context.container.append(segmentName, new ByteArraySegment(appendData), attributeUpdates, TIMEOUT));
>>>>>>> cd6bfe7d
                expectedLength.addAndGet(appendData.length);
            }));
        }

        // 2.1 Update the attribute.
        for (int i = 0; i < ATTRIBUTE_UPDATES_PER_SEGMENT; i++) {
            submitFutures.add(testExecutor.submit(() -> {
                Collection<AttributeUpdate> attributeUpdates = new ArrayList<>();
                attributeUpdates.add(new AttributeUpdate(attributeAccumulate, AttributeUpdateType.Accumulate, 1));
                opFutures.add(context.container.updateAttributes(segmentName, attributeUpdates, TIMEOUT));
            }));
        }

        // Wait for the submittal of tasks to complete.
        submitFutures.forEach(this::await);

        // Now wait for all the appends to finish.
        Futures.allOf(opFutures).get(TIMEOUT.toMillis(), TimeUnit.MILLISECONDS);

        // 3. getSegmentInfo: verify final state of the attribute.
        SegmentProperties sp = context.container.getStreamSegmentInfo(segmentName, TIMEOUT).join();

        Assert.assertEquals("Unexpected length for segment " + segmentName, expectedLength.get(), sp.getLength());
        Assert.assertFalse("Unexpected value for isDeleted for segment " + segmentName, sp.isDeleted());
        Assert.assertFalse("Unexpected value for isSealed for segment " + segmentName, sp.isDeleted());

        // Verify all attribute values.
        Assert.assertEquals("Unexpected value for attribute " + attributeAccumulate + " for segment " + segmentName,
                expectedAttributeValue, (long) sp.getAttributes().getOrDefault(attributeAccumulate, Attributes.NULL_ATTRIBUTE_VALUE));

        checkActiveSegments(context.container, 1);

        // 4. Written data.
        waitForOperationsInReadIndex(context.container);
        byte[] actualData = new byte[(int) expectedLength.get()];
        int offset = 0;
        @Cleanup
        ReadResult readResult = context.container.read(segmentName, 0, actualData.length, TIMEOUT).join();
        while (readResult.hasNext()) {
            ReadResultEntry readEntry = readResult.next();
            ReadResultEntryContents readEntryContents = readEntry.getContent().join();
            AssertExtensions.assertLessThanOrEqual("Too much to read.", actualData.length, offset + actualData.length);
            StreamHelpers.readAll(readEntryContents.getData(), actualData, offset, actualData.length);
            offset += actualData.length;
        }

        Assert.assertEquals("Unexpected number of bytes read.", actualData.length, offset);
        Assert.assertTrue("Unexpected number of bytes read (multiple of appendLength).", actualData.length % appendLength == 0);

        boolean[] observedValues = new boolean[APPENDS_PER_SEGMENT + 1];
        for (int i = 0; i < actualData.length; i += appendLength) {
            byte value = actualData[i];
            Assert.assertFalse("Append with value " + value + " was written multiple times.", observedValues[value]);
            observedValues[value] = true;
            for (int j = 1; j < appendLength; j++) {
                Assert.assertEquals("Append was not written atomically at offset " + (i + j), value, actualData[i + j]);
            }
        }

        // Verify all the appends made it (we purposefully did not write 0, since that's the default fill value in an array).
        Assert.assertFalse("Not expecting 0 as a value.", observedValues[0]);
        for (int i = 1; i < observedValues.length; i++) {
            Assert.assertTrue("Append with value " + i + " was not written.", observedValues[i]);
        }

        context.container.stopAsync().awaitTerminated();
    }

    /**
     * Tests the ability to make appends with offset.
     */
    @Test
    public void testAppendWithOffset() throws Exception {
        @Cleanup
        TestContext context = createContext();
        context.container.startAsync().awaitRunning();

        // 1. Create the StreamSegments.
        ArrayList<String> segmentNames = createSegments(context);
        activateAllSegments(segmentNames, context);

        // 2. Add some appends.
<<<<<<< HEAD
        ArrayList<CompletableFuture<Long>> appendFutures = new ArrayList<>();
=======
        ArrayList<CompletableFuture<Void>> appendFutures = new ArrayList<>();
        ArrayList<RefCountByteArraySegment> appends = new ArrayList<>();
>>>>>>> cd6bfe7d
        HashMap<String, Long> lengths = new HashMap<>();
        HashMap<String, ByteArrayOutputStream> segmentContents = new HashMap<>();

        int appendId = 0;
        for (int i = 0; i < APPENDS_PER_SEGMENT; i++) {
            for (String segmentName : segmentNames) {
                RefCountByteArraySegment appendData = getAppendData(segmentName, i);
                long offset = lengths.getOrDefault(segmentName, 0L);
                appendFutures.add(context.container.append(segmentName, offset, appendData, null, TIMEOUT));

                lengths.put(segmentName, offset + appendData.getLength());
                recordAppend(segmentName, appendData, segmentContents, appends);
                appendId++;
            }
        }

        Futures.allOf(appendFutures).get(TIMEOUT.toMillis(), TimeUnit.MILLISECONDS);

        // 2.1 Verify that if we pass wrong offsets, the append is failed.
        for (String segmentName : segmentNames) {
            RefCountByteArraySegment appendData = getAppendData(segmentName, appendId);
            long offset = lengths.get(segmentName) + (appendId % 2 == 0 ? 1 : -1);

            AssertExtensions.assertSuppliedFutureThrows(
                    "append did not fail with the appropriate exception when passed a bad offset.",
                    () -> context.container.append(segmentName, offset, appendData, null, TIMEOUT),
                    ex -> ex instanceof BadOffsetException);

            // Verify that failed appends have their buffers released.
            checkAppendLeaks(Collections.singletonList(appendData));
            appendId++;
        }

        // 3. Reads (regular reads, not tail reads).
        checkReadIndex(segmentContents, lengths, context);

        // 3.1. After we ensured that all data has been ingested and processed, verify that all data buffers have been released.
        checkAppendLeaks(appends);

        // 4. Writer moving data to Storage.
        waitForSegmentsInStorage(segmentNames, context).get(TIMEOUT.toMillis(), TimeUnit.MILLISECONDS);
        checkStorage(segmentContents, lengths, context);

        context.container.stopAsync().awaitTerminated();
    }

    /**
     * Test the seal operation on StreamSegments. Also tests the behavior of Reads (non-tailing) when encountering
     * the end of a sealed StreamSegment.
     */
    @Test
    public void testSegmentSeal() throws Exception {
        final int appendsPerSegment = 1;
        @Cleanup
        TestContext context = createContext();
        context.container.startAsync().awaitRunning();

        // 1. Create the StreamSegments.
        ArrayList<String> segmentNames = createSegments(context);
        HashMap<String, ByteArrayOutputStream> segmentContents = new HashMap<>();

        // 2. Add some appends.
        ArrayList<CompletableFuture<Long>> appendFutures = new ArrayList<>();
        HashMap<String, Long> lengths = new HashMap<>();

        for (String segmentName : segmentNames) {
            ByteArrayOutputStream segmentStream = new ByteArrayOutputStream();
            segmentContents.put(segmentName, segmentStream);
            for (int i = 0; i < appendsPerSegment; i++) {
                ByteArraySegment appendData = getAppendData(segmentName, i);
                appendFutures.add(context.container.append(segmentName, appendData, null, TIMEOUT));
                lengths.put(segmentName, lengths.getOrDefault(segmentName, 0L) + appendData.getLength());
                appendData.copyTo(segmentStream);
            }
        }

        Futures.allOf(appendFutures).get(TIMEOUT.toMillis(), TimeUnit.MILLISECONDS);

        // 3. Seal first half of segments.
        ArrayList<CompletableFuture<Long>> sealFutures = new ArrayList<>();
        for (int i = 0; i < segmentNames.size() / 2; i++) {
            sealFutures.add(context.container.sealStreamSegment(segmentNames.get(i), TIMEOUT));
        }

        Futures.allOf(sealFutures).get(TIMEOUT.toMillis(), TimeUnit.MILLISECONDS);

        // Check that the segments were properly sealed.
        for (int i = 0; i < segmentNames.size(); i++) {
            String segmentName = segmentNames.get(i);
            boolean expectedSealed = i < segmentNames.size() / 2;
            SegmentProperties sp = context.container.getStreamSegmentInfo(segmentName, TIMEOUT).join();
            if (expectedSealed) {
                Assert.assertTrue("Segment is not sealed when it should be " + segmentName, sp.isSealed());
                Assert.assertEquals("Unexpected result from seal() future for segment " + segmentName, sp.getLength(), (long) sealFutures.get(i).join());
                AssertExtensions.assertThrows(
                        "Container allowed appending to a sealed segment " + segmentName,
                        context.container.append(segmentName, new ByteArraySegment("foo".getBytes()), null, TIMEOUT)::join,
                        ex -> ex instanceof StreamSegmentSealedException);
            } else {
                Assert.assertFalse("Segment is sealed when it shouldn't be " + segmentName, sp.isSealed());

                // Verify we can still append to these segments.
                byte[] appendData = "foo".getBytes();
                context.container.append(segmentName, new ByteArraySegment(appendData), null, TIMEOUT).join();
                segmentContents.get(segmentName).write(appendData);
                lengths.put(segmentName, lengths.getOrDefault(segmentName, 0L) + appendData.length);
            }
        }

        // 4. Reads (regular reads, not tail reads, and only for the sealed segments).
        waitForOperationsInReadIndex(context.container);
        for (int i = 0; i < segmentNames.size() / 2; i++) {
            String segmentName = segmentNames.get(i);
            long segmentLength = context.container.getStreamSegmentInfo(segmentName, TIMEOUT).join().getLength();

            // Read starting 1 byte from the end - make sure it wont hang at the end by turning into a future read.
            final int totalReadLength = 1;
            long expectedCurrentOffset = segmentLength - totalReadLength;
            @Cleanup
            ReadResult readResult = context.container.read(segmentName, expectedCurrentOffset, Integer.MAX_VALUE, TIMEOUT).join();

            int readLength = 0;
            while (readResult.hasNext()) {
                ReadResultEntry readEntry = readResult.next();
                if (readEntry.getStreamSegmentOffset() >= segmentLength) {
                    Assert.assertEquals("Unexpected value for isEndOfStreamSegment when reaching the end of sealed segment " + segmentName, ReadResultEntryType.EndOfStreamSegment, readEntry.getType());
                    AssertExtensions.assertSuppliedFutureThrows(
                            "ReadResultEntry.getContent() returned a result when reached the end of sealed segment " + segmentName,
                            readEntry::getContent,
                            ex -> ex instanceof IllegalStateException);
                } else {
                    Assert.assertNotEquals("Unexpected value for isEndOfStreamSegment before reaching end of sealed segment " + segmentName, ReadResultEntryType.EndOfStreamSegment, readEntry.getType());
                    Assert.assertTrue("getContent() did not return a completed future for segment" + segmentName, readEntry.getContent().isDone() && !readEntry.getContent().isCompletedExceptionally());
                    ReadResultEntryContents readEntryContents = readEntry.getContent().join();
                    expectedCurrentOffset += readEntryContents.getLength();
                    readLength += readEntryContents.getLength();
                }
            }

            Assert.assertEquals("Unexpected number of bytes read.", totalReadLength, readLength);
            Assert.assertTrue("ReadResult was not closed when reaching the end of sealed segment" + segmentName, readResult.isClosed());
        }

        // 5. Writer moving data to Storage.
        waitForSegmentsInStorage(segmentNames, context).get(TIMEOUT.toMillis(), TimeUnit.MILLISECONDS);
        checkStorage(segmentContents, lengths, context);

        context.container.stopAsync().awaitTerminated();
    }

    /**
     * Tests the behavior of various operations when the StreamSegment does not exist.
     */
    @Test
    public void testInexistentSegment() {
        final String segmentName = "foo";
        @Cleanup
        TestContext context = createContext();
        context.container.startAsync().awaitRunning();

        AssertExtensions.assertThrows(
                "getStreamSegmentInfo did not throw expected exception when called on a non-existent StreamSegment.",
                context.container.getStreamSegmentInfo(segmentName, TIMEOUT)::join,
                ex -> ex instanceof StreamSegmentNotExistsException);

        AssertExtensions.assertThrows(
                "append did not throw expected exception when called on a non-existent StreamSegment.",
                context.container.append(segmentName, new ByteArraySegment("foo".getBytes()), null, TIMEOUT)::join,
                ex -> ex instanceof StreamSegmentNotExistsException);

        AssertExtensions.assertThrows(
                "read did not throw expected exception when called on a non-existent StreamSegment.",
                context.container.read(segmentName, 0, 1, TIMEOUT)::join,
                ex -> ex instanceof StreamSegmentNotExistsException);

        AssertExtensions.assertThrows(
                "delete did not throw expected exception when called on a non-existent StreamSegment.",
                context.container.deleteStreamSegment(segmentName, TIMEOUT)::join,
                ex -> ex instanceof StreamSegmentNotExistsException);
    }

    /**
     * Tests the ability to delete StreamSegments.
     */
    @Test
    public void testSegmentDelete() throws Exception {
        final int appendsPerSegment = 1;
        @Cleanup
        TestContext context = createContext();
        context.container.startAsync().awaitRunning();

        // 1. Create the StreamSegments.
        ArrayList<String> segmentNames = createSegments(context);
        val emptySegmentName = segmentNames.get(0);
        val nonEmptySegmentNames = segmentNames.subList(1, segmentNames.size() - 1);

        // 2. Add some appends.
        ArrayList<CompletableFuture<Long>> appendFutures = new ArrayList<>();

        for (int i = 0; i < appendsPerSegment; i++) {
            // Append to all but the "empty" segment.
            for (String segmentName : nonEmptySegmentNames) {
                appendFutures.add(context.container.append(segmentName, getAppendData(segmentName, i), null, TIMEOUT));
            }
        }

        Futures.allOf(appendFutures).get(TIMEOUT.toMillis(), TimeUnit.MILLISECONDS);

        // 3. Delete the empty segment (twice).
        context.container.deleteStreamSegment(emptySegmentName, TIMEOUT).get(TIMEOUT.toMillis(), TimeUnit.MILLISECONDS);
        AssertExtensions.assertSuppliedFutureThrows(
                "Empty segment was not deleted.",
                () -> context.container.deleteStreamSegment(emptySegmentName, TIMEOUT),
                ex -> ex instanceof StreamSegmentNotExistsException);
        checkNotExistsInStorage(emptySegmentName, context);

        // 3.1. Delete the first half of the segments.
        ArrayList<CompletableFuture<Void>> deleteFutures = new ArrayList<>();
        for (int i = 0; i < nonEmptySegmentNames.size() / 2; i++) {
            String segmentName = nonEmptySegmentNames.get(i);
            deleteFutures.add(context.container.deleteStreamSegment(segmentName, TIMEOUT));
        }

        Futures.allOf(deleteFutures).get(TIMEOUT.toMillis(), TimeUnit.MILLISECONDS);

        // 3.2. Verify that only the first half of the segments were deleted, and not the others.
        for (int i = 0; i < nonEmptySegmentNames.size(); i++) {
            ArrayList<String> toCheck = new ArrayList<>();
            toCheck.add(nonEmptySegmentNames.get(i));

            boolean expectedDeleted = i < nonEmptySegmentNames.size() / 2;
            if (expectedDeleted) {
                // Verify the segments and their Transactions are not there anymore.
                for (String sn : toCheck) {
                    AssertExtensions.assertThrows(
                            "getStreamSegmentInfo did not throw expected exception when called on a deleted StreamSegment.",
                            context.container.getStreamSegmentInfo(sn, TIMEOUT)::join,
                            ex -> ex instanceof StreamSegmentNotExistsException);

                    AssertExtensions.assertThrows(
                            "append did not throw expected exception when called on a deleted StreamSegment.",
                            context.container.append(sn, new ByteArraySegment("foo".getBytes()), null, TIMEOUT)::join,
                            ex -> ex instanceof StreamSegmentNotExistsException);

                    AssertExtensions.assertThrows(
                            "read did not throw expected exception when called on a deleted StreamSegment.",
                            context.container.read(sn, 0, 1, TIMEOUT)::join,
                            ex -> ex instanceof StreamSegmentNotExistsException);

                    checkNotExistsInStorage(sn, context);
                    //Assert.assertFalse("Segment not deleted in storage.", context.storage.exists(sn, TIMEOUT).join());
                }
            } else {
                // Verify the Segments are still there.
                for (String sn : toCheck) {
                    SegmentProperties props = context.container.getStreamSegmentInfo(sn, TIMEOUT).join();
                    Assert.assertFalse("Not-deleted segment was marked as deleted in metadata.", props.isDeleted());

                    // Verify we can still append and read from this segment.
                    context.container.append(sn, new ByteArraySegment("foo".getBytes()), null, TIMEOUT).join();

                    @Cleanup
                    ReadResult rr = context.container.read(sn, 0, 1, TIMEOUT).join();
                    context.container.getStreamSegmentInfo(sn, TIMEOUT).join();
                }
            }
        }

        context.container.stopAsync().awaitTerminated();
    }

    /**
     * Test the createTransaction, append-to-Transaction, mergeTransaction methods.
     */
    @Test
    public void testTransactionOperations() throws Exception {
        // Create Transaction and Append to Transaction were partially tested in the Delete test, so we will focus on merge Transaction here.
        @Cleanup
        TestContext context = createContext();
        context.container.startAsync().awaitRunning();

        // 1. Create the StreamSegments.
        ArrayList<String> segmentNames = createSegments(context);
        HashMap<String, ArrayList<String>> transactionsBySegment = createTransactions(segmentNames, context);
        activateAllSegments(segmentNames, context);
        transactionsBySegment.values().forEach(s -> activateAllSegments(s, context));

        // 2. Add some appends.
        HashMap<String, Long> lengths = new HashMap<>();
        HashMap<String, ByteArrayOutputStream> segmentContents = new HashMap<>();
        appendToParentsAndTransactions(segmentNames, transactionsBySegment, lengths, segmentContents, context);

        // 3. Merge all the Transaction.
        mergeTransactions(transactionsBySegment, lengths, segmentContents, context);

        // 4. Add more appends (to the parent segments)
        ArrayList<CompletableFuture<Long>> appendFutures = new ArrayList<>();
        for (int i = 0; i < 5; i++) {
            for (String segmentName : segmentNames) {
                RefCountByteArraySegment appendData = getAppendData(segmentName, APPENDS_PER_SEGMENT + i);
                appendFutures.add(context.container.append(segmentName, appendData, null, TIMEOUT));
                lengths.put(segmentName, lengths.getOrDefault(segmentName, 0L) + appendData.getLength());
                recordAppend(segmentName, appendData, segmentContents, null);

                // Verify that we can no longer append to Transaction.
                for (String transactionName : transactionsBySegment.get(segmentName)) {
                    AssertExtensions.assertThrows(
                            "An append was allowed to a merged Transaction " + transactionName,
                            context.container.append(transactionName, new ByteArraySegment("foo".getBytes()), null, TIMEOUT)::join,
                            ex -> ex instanceof StreamSegmentMergedException || ex instanceof StreamSegmentNotExistsException);
                }
            }
        }

        Futures.allOf(appendFutures).get(TIMEOUT.toMillis(), TimeUnit.MILLISECONDS);

        // 5. Verify their contents.
        checkReadIndex(segmentContents, lengths, context);

        // 6. Writer moving data to Storage.
        waitForSegmentsInStorage(segmentNames, context).get(TIMEOUT.toMillis(), TimeUnit.MILLISECONDS);
        checkStorage(segmentContents, lengths, context);

        context.container.stopAsync().awaitTerminated();
    }

    /**
     * Tests the ability to perform future (tail) reads. Scenarios tested include:
     * * Regular appends
     * * Segment sealing
     * * Transaction merging.
     */
    @Test
    public void testFutureReads() throws Exception {
        final int nonSealReadLimit = 100;
        @Cleanup
        TestContext context = createContext();
        context.container.startAsync().awaitRunning();

        // 1. Create the StreamSegments.
        ArrayList<String> segmentNames = createSegments(context);
        HashMap<String, ArrayList<String>> transactionsBySegment = createTransactions(segmentNames, context);
        activateAllSegments(segmentNames, context);
        transactionsBySegment.values().forEach(s -> activateAllSegments(s, context));

        HashMap<String, ReadResult> readsBySegment = new HashMap<>();
        ArrayList<AsyncReadResultProcessor> readProcessors = new ArrayList<>();
        HashSet<String> segmentsToSeal = new HashSet<>();
        HashMap<String, ByteArrayOutputStream> readContents = new HashMap<>();
        HashMap<String, TestReadResultHandler> entryHandlers = new HashMap<>();

        // 2. Setup tail reads.
        // First 1/2 of segments will try to read Int32.Max bytes, while the other half will try to read 100 bytes.
        // We will then seal the first 1/2 of the segments, which should cause the tail reads to stop (the remaining
        // should stop upon reaching the limit).
        for (int i = 0; i < segmentNames.size(); i++) {
            String segmentName = segmentNames.get(i);
            ByteArrayOutputStream readContentsStream = new ByteArrayOutputStream();
            readContents.put(segmentName, readContentsStream);

            ReadResult readResult;
            if (i < segmentNames.size() / 2) {
                // We're going to seal this one at one point.
                segmentsToSeal.add(segmentName);
                readResult = context.container.read(segmentName, 0, Integer.MAX_VALUE, TIMEOUT).join();
            } else {
                // Just a regular one, nothing special.
                readResult = context.container.read(segmentName, 0, nonSealReadLimit, TIMEOUT).join();
            }

            // The Read callback is only accumulating data in this test; we will then compare it against the real data.
            TestReadResultHandler entryHandler = new TestReadResultHandler(readContentsStream, TIMEOUT);
            entryHandlers.put(segmentName, entryHandler);
            readsBySegment.put(segmentName, readResult);
            readProcessors.add(AsyncReadResultProcessor.process(readResult, entryHandler, executorService()));
        }

        // 3. Add some appends.
        HashMap<String, Long> lengths = new HashMap<>();
        HashMap<String, ByteArrayOutputStream> segmentContents = new HashMap<>();
        appendToParentsAndTransactions(segmentNames, transactionsBySegment, lengths, segmentContents, context);

        // 4. Merge all the Transactions.
        mergeTransactions(transactionsBySegment, lengths, segmentContents, context);

        // 5. Add more appends (to the parent segments)
        ArrayList<CompletableFuture<Void>> operationFutures = new ArrayList<>();
        for (int i = 0; i < 5; i++) {
            for (String segmentName : segmentNames) {
<<<<<<< HEAD
                byte[] appendData = getAppendData(segmentName, APPENDS_PER_SEGMENT + i);
                operationFutures.add(Futures.toVoid(context.container.append(segmentName, appendData, null, TIMEOUT)));
                lengths.put(segmentName, lengths.getOrDefault(segmentName, 0L) + appendData.length);
                recordAppend(segmentName, appendData, segmentContents);
=======
                RefCountByteArraySegment appendData = getAppendData(segmentName, APPENDS_PER_SEGMENT + i);
                operationFutures.add(context.container.append(segmentName, appendData, null, TIMEOUT));
                lengths.put(segmentName, lengths.getOrDefault(segmentName, 0L) + appendData.getLength());
                recordAppend(segmentName, appendData, segmentContents, null);
>>>>>>> cd6bfe7d
            }
        }

        segmentsToSeal.forEach(segmentName -> operationFutures
                .add(Futures.toVoid(context.container.sealStreamSegment(segmentName, TIMEOUT))));
        Futures.allOf(operationFutures).get(TIMEOUT.toMillis(), TimeUnit.MILLISECONDS);

        // Now wait for all the reads to complete, and verify their results against the expected output.
        Futures.allOf(entryHandlers.values().stream().map(h -> h.getCompleted()).collect(Collectors.toList())).get(TIMEOUT.toMillis(), TimeUnit.MILLISECONDS);
        readProcessors.forEach(AsyncReadResultProcessor::close);

        // Check to see if any errors got thrown (and caught) during the reading process).
        for (Map.Entry<String, TestReadResultHandler> e : entryHandlers.entrySet()) {
            Throwable err = e.getValue().getError().get();
            if (err != null) {
                // Check to see if the exception we got was a SegmentSealedException. If so, this is only expected if the segment was to be sealed.
                // The next check (see below) will verify if the segments were properly read).
                if (!(err instanceof StreamSegmentSealedException && segmentsToSeal.contains(e.getKey()))) {
                    Assert.fail("Unexpected error happened while processing Segment " + e.getKey() + ": " + e.getValue().getError().get());
                }
            }
        }

        // Check that all the ReadResults are closed
        for (Map.Entry<String, ReadResult> e : readsBySegment.entrySet()) {
            Assert.assertTrue("Read result is not closed for segment " + e.getKey(), e.getValue().isClosed());
        }

        // Compare, byte-by-byte, the outcome of the tail reads.
        Assert.assertEquals("Unexpected number of segments were read.", segmentContents.size(), readContents.size());
        for (String segmentName : segmentNames) {
            boolean isSealed = segmentsToSeal.contains(segmentName);

            byte[] expectedData = segmentContents.get(segmentName).toByteArray();
            byte[] actualData = readContents.get(segmentName).toByteArray();
            int expectedLength = isSealed ? (int) (long) lengths.get(segmentName) : nonSealReadLimit;
            Assert.assertEquals("Unexpected read length for segment " + segmentName, expectedLength, actualData.length);
            AssertExtensions.assertArrayEquals("Unexpected read contents for segment " + segmentName, expectedData, 0, actualData, 0, actualData.length);
        }

        // 6. Writer moving data to Storage.
        waitForSegmentsInStorage(segmentNames, context).get(TIMEOUT.toMillis(), TimeUnit.MILLISECONDS);
        checkStorage(segmentContents, lengths, context);
    }

    /**
     * Tests the ability to clean up SegmentMetadata for those segments which have not been used recently.
     * This test does the following:
     * 1. Sets up a custom SegmentContainer with a hook into the metadataCleanup task
     * 2. Creates a segment and appends something to it, each time updating attributes (and verifies they were updated correctly).
     * 3. Waits for the segment to be forgotten (evicted).
     * 4. Requests info on the segment, validates it, then makes another append, seals it, at each step verifying it was done
     * correctly (checking Metadata, Attributes and Storage).
     * 5. Deletes the segment, waits for metadata to be cleared (via forcing another log truncation), re-creates the
     * same segment and validates that the old attributes did not "bleed in".
     */
    @Test
    public void testMetadataCleanup() throws Exception {
        final String segmentName = "segment";
        final UUID[] attributes = new UUID[]{Attributes.CREATION_TIME, Attributes.EVENT_COUNT, UUID.randomUUID()};
        final ByteArraySegment appendData = new ByteArraySegment("hello".getBytes());
        Map<UUID, Long> expectedAttributes = new HashMap<>();

        final TestContainerConfig containerConfig = new TestContainerConfig();
        containerConfig.setSegmentMetadataExpiration(Duration.ofMillis(EVICTION_SEGMENT_EXPIRATION_MILLIS_SHORT));

        @Cleanup
        TestContext context = createContext(containerConfig);
        OperationLogFactory localDurableLogFactory = new DurableLogFactory(FREQUENT_TRUNCATIONS_DURABLE_LOG_CONFIG, context.dataLogFactory, executorService());
        @Cleanup
        MetadataCleanupContainer localContainer = new MetadataCleanupContainer(CONTAINER_ID, containerConfig, localDurableLogFactory,
                context.readIndexFactory, context.attributeIndexFactory, context.writerFactory, context.storageFactory,
                context.getDefaultExtensions(), executorService());
        localContainer.startAsync().awaitRunning();

        // Create segment with initial attributes and verify they were set correctly.
        val initialAttributes = createAttributeUpdates(attributes);
        applyAttributes(initialAttributes, expectedAttributes);
        expectedAttributes = Attributes.getCoreNonNullAttributes(expectedAttributes); // We expect extended attributes to be dropped in this case.
        localContainer.createStreamSegment(segmentName, initialAttributes, TIMEOUT).get(TIMEOUT.toMillis(), TimeUnit.MILLISECONDS);
        SegmentProperties sp = localContainer.getStreamSegmentInfo(segmentName, TIMEOUT).get(TIMEOUT.toMillis(), TimeUnit.MILLISECONDS);
        SegmentMetadataComparer.assertSameAttributes("Unexpected attributes after segment creation.", expectedAttributes, sp);

        // Add one append with some attribute changes and verify they were set correctly.
        val appendAttributes = createAttributeUpdates(attributes);
        applyAttributes(appendAttributes, expectedAttributes);
        localContainer.append(segmentName, appendData, appendAttributes, TIMEOUT).get(TIMEOUT.toMillis(), TimeUnit.MILLISECONDS);
        sp = localContainer.getStreamSegmentInfo(segmentName, TIMEOUT).get(TIMEOUT.toMillis(), TimeUnit.MILLISECONDS);
        SegmentMetadataComparer.assertSameAttributes("Unexpected attributes after append.", expectedAttributes, sp);

        // Wait until the segment is forgotten.
        localContainer.triggerMetadataCleanup(Collections.singleton(segmentName)).get(TIMEOUT.toMillis(), TimeUnit.MILLISECONDS);

        // Now get attributes again and verify them.
        sp = localContainer.getStreamSegmentInfo(segmentName, TIMEOUT).get(TIMEOUT.toMillis(), TimeUnit.MILLISECONDS);
        expectedAttributes = Attributes.getCoreNonNullAttributes(expectedAttributes); // We expect extended attributes to be dropped in this case.
        SegmentMetadataComparer.assertSameAttributes("Unexpected attributes after eviction & resurrection.", expectedAttributes, sp);

        // Append again, and make sure we can append at the right offset.
        val secondAppendAttributes = createAttributeUpdates(attributes);
        applyAttributes(secondAppendAttributes, expectedAttributes);
        localContainer.append(segmentName, appendData.getLength(), appendData, secondAppendAttributes, TIMEOUT).get(TIMEOUT.toMillis(), TimeUnit.MILLISECONDS);
        sp = localContainer.getStreamSegmentInfo(segmentName, TIMEOUT).get(TIMEOUT.toMillis(), TimeUnit.MILLISECONDS);
        Assert.assertEquals("Unexpected length from segment after eviction & resurrection.", 2 * appendData.getLength(), sp.getLength());
        SegmentMetadataComparer.assertSameAttributes("Unexpected attributes after eviction & resurrection.", expectedAttributes, sp);

        // Seal.
        localContainer.sealStreamSegment(segmentName, TIMEOUT).get(TIMEOUT.toMillis(), TimeUnit.MILLISECONDS);
        sp = localContainer.getStreamSegmentInfo(segmentName, TIMEOUT).get(TIMEOUT.toMillis(), TimeUnit.MILLISECONDS);
        SegmentMetadataComparer.assertSameAttributes("Unexpected attributes after seal.", expectedAttributes, sp);

        // Verify the segment actually made to Storage in one piece.
        waitForSegmentInStorage(sp, context).get(TIMEOUT.toMillis(), TimeUnit.MILLISECONDS);
        val storageInfo = context.storage.getStreamSegmentInfo(segmentName, TIMEOUT).get(TIMEOUT.toMillis(), TimeUnit.MILLISECONDS);
        Assert.assertEquals("Unexpected length in storage for segment.", sp.getLength(), storageInfo.getLength());

        // Delete segment and wait until it is forgotten again (we need to create another dummy segment so that we can
        // force a Metadata Truncation in order to facilitate that; this is the purpose of segment2).
        localContainer.deleteStreamSegment(segmentName, TIMEOUT).get(TIMEOUT.toMillis(), TimeUnit.MILLISECONDS);

        // Wait for the segment to be forgotten again.
        localContainer.triggerMetadataCleanup(Collections.singleton(segmentName)).get(TIMEOUT.toMillis(), TimeUnit.MILLISECONDS);

        // Now Create the Segment again and verify the old attributes were not "remembered".
        val newAttributes = createAttributeUpdates(attributes);
        applyAttributes(newAttributes, expectedAttributes);
        localContainer.createStreamSegment(segmentName, newAttributes, TIMEOUT)
                      .get(TIMEOUT.toMillis(), TimeUnit.MILLISECONDS);

        sp = localContainer.getStreamSegmentInfo(segmentName, TIMEOUT).get(TIMEOUT.toMillis(), TimeUnit.MILLISECONDS);
        expectedAttributes = Attributes.getCoreNonNullAttributes(expectedAttributes); // We expect extended attributes to be dropped in this case.
        SegmentMetadataComparer.assertSameAttributes("Unexpected attributes after deletion and re-creation.", expectedAttributes, sp);
    }

    /**
     * Tests the ability for the SegmentContainer to recover in the following scenario:
     * 1. A segment is created and recorded in the metadata (with some optional operations on it)
     * 2. The segment is evicted from the metadata.
     * 3. The segment is reactivated (with a new metadata mapping). No truncations happened since #2 above.
     * 4. Container shuts down and needs to recover. We need to ensure that recovery succeeds even with the new mapping
     * of the segment.
     */
    @Test
    public void testMetadataCleanupRecovery() throws Exception {
        final String segmentName = "segment";
        final ByteArraySegment appendData = new ByteArraySegment("hello".getBytes());

        final TestContainerConfig containerConfig = new TestContainerConfig();
        containerConfig.setSegmentMetadataExpiration(Duration.ofMillis(EVICTION_SEGMENT_EXPIRATION_MILLIS_SHORT));

        @Cleanup
        TestContext context = createContext(containerConfig);
        val localDurableLogFactory = new DurableLogFactory(DEFAULT_DURABLE_LOG_CONFIG, context.dataLogFactory, executorService());
        SegmentProperties originalInfo;
        try (val container1 = new MetadataCleanupContainer(CONTAINER_ID, containerConfig, localDurableLogFactory,
                context.readIndexFactory, context.attributeIndexFactory, context.writerFactory, context.storageFactory,
                context.getDefaultExtensions(), executorService())) {
            container1.startAsync().awaitRunning();

            // Create segment and make one append to it.
            container1.createStreamSegment(segmentName, null, TIMEOUT).get(TIMEOUT.toMillis(), TimeUnit.MILLISECONDS);
            container1.append(segmentName, appendData, null, TIMEOUT).get(TIMEOUT.toMillis(), TimeUnit.MILLISECONDS);

            // Wait until the segment is forgotten.
            container1.triggerMetadataCleanup(Collections.singleton(segmentName)).get(TIMEOUT.toMillis(), TimeUnit.MILLISECONDS);

            // Add an append - this will force the segment to be reactivated, thus be registered with a different id.
            container1.append(segmentName, appendData, null, TIMEOUT).get(TIMEOUT.toMillis(), TimeUnit.MILLISECONDS);
            originalInfo = container1.getStreamSegmentInfo(segmentName, TIMEOUT).get(TIMEOUT.toMillis(), TimeUnit.MILLISECONDS);
            container1.stopAsync().awaitTerminated();
        }

        // Restart container and verify it started successfully.
        @Cleanup
        val container2 = new MetadataCleanupContainer(CONTAINER_ID, containerConfig, localDurableLogFactory,
                context.readIndexFactory, context.attributeIndexFactory, context.writerFactory, context.storageFactory,
                context.getDefaultExtensions(), executorService());
        container2.startAsync().awaitRunning();
        val recoveredInfo = container2.getStreamSegmentInfo(segmentName, TIMEOUT).get(TIMEOUT.toMillis(), TimeUnit.MILLISECONDS);
        Assert.assertEquals("Unexpected length from recovered segment.", originalInfo.getLength(), recoveredInfo.getLength());

        container2.stopAsync().awaitTerminated();
    }

    /**
     * Tests the case when the ContainerMetadata has filled up to capacity (with segments and we cannot map anymore segments).
     */
    @Test
    public void testForcedMetadataCleanup() throws Exception {
        final int maxSegmentCount = 3;
        final int createdSegmentCount = maxSegmentCount * 2;
        final ContainerConfig containerConfig = ContainerConfig
                .builder()
                .with(ContainerConfig.SEGMENT_METADATA_EXPIRATION_SECONDS, (int) DEFAULT_CONFIG.getSegmentMetadataExpiration().getSeconds())
                .with(ContainerConfig.MAX_ACTIVE_SEGMENT_COUNT, maxSegmentCount + EXPECTED_PINNED_SEGMENT_COUNT)
                .build();

        // We need a special DL config so that we can force truncations after every operation - this will speed up metadata
        // eviction eligibility.
        final DurableLogConfig durableLogConfig = DurableLogConfig
                .builder()
                .with(DurableLogConfig.CHECKPOINT_MIN_COMMIT_COUNT, 1)
                .with(DurableLogConfig.CHECKPOINT_COMMIT_COUNT, 10)
                .with(DurableLogConfig.CHECKPOINT_TOTAL_COMMIT_LENGTH, 10L * 1024 * 1024)
                .build();

        @Cleanup
        TestContext context = createContext(containerConfig);
        OperationLogFactory localDurableLogFactory = new DurableLogFactory(durableLogConfig, context.dataLogFactory, executorService());
        @Cleanup
        MetadataCleanupContainer localContainer = new MetadataCleanupContainer(CONTAINER_ID, containerConfig, localDurableLogFactory,
                context.readIndexFactory, context.attributeIndexFactory, context.writerFactory, context.storageFactory,
                context.getDefaultExtensions(), executorService());
        localContainer.startAsync().awaitRunning();

        // Create the segments.
        val segments = new ArrayList<String>();
        for (int i = 0; i < createdSegmentCount; i++) {
            String name = getSegmentName(i);
            segments.add(name);
            localContainer.createStreamSegment(name, null, TIMEOUT).join();
        }

        // Activate three segments (this should fill up available capacity).
        activateSegment(segments.get(2), localContainer).join();
        activateSegment(segments.get(4), localContainer).join();
        activateSegment(segments.get(5), localContainer).join();

        // At this point, the active segments should be: 2, 4 and 5.
        // Verify we cannot activate any other segment.
        AssertExtensions.assertSuppliedFutureThrows(
                "getSegmentId() allowed mapping more segments than the metadata can support.",
                () -> activateSegment(segments.get(1), localContainer),
                ex -> ex instanceof TooManyActiveSegmentsException);

        // Test the ability to forcefully evict items from the metadata when there is pressure and we need to register something new.
        // Case 1: following a Segment deletion.
        localContainer.deleteStreamSegment(segments.get(2), TIMEOUT).join();
        val segment1Activation = tryActivate(localContainer, segments.get(1), segments.get(4));
        val segment1Info = segment1Activation.get(TIMEOUT.toMillis(), TimeUnit.MILLISECONDS);
        Assert.assertNotNull("Unable to properly activate dormant segment (1).", segment1Info);

        // Case 2: following a Merge.
        localContainer.sealStreamSegment(segments.get(5), TIMEOUT).join();
        localContainer.mergeStreamSegment(segments.get(4), segments.get(5), TIMEOUT).join();
        val segment0Activation = tryActivate(localContainer, segments.get(0), segments.get(3));
        val segment0Info = segment0Activation.get(TIMEOUT.toMillis(), TimeUnit.MILLISECONDS);
        Assert.assertNotNull("Unable to properly activate dormant segment (0).", segment0Info);

        tryActivate(localContainer, segments.get(1), segments.get(3)).get(TIMEOUT.toMillis(), TimeUnit.MILLISECONDS);
        // At this point the active segments should be: 0, 1 and 3.
        Assert.assertNotNull("Pre-activated segment did not stay in metadata (3).",
                localContainer.getStreamSegmentInfo(segments.get(3), TIMEOUT).join());

        Assert.assertNotNull("Pre-activated segment did not stay in metadata (1).",
                localContainer.getStreamSegmentInfo(segments.get(1), TIMEOUT).join());

        Assert.assertNotNull("Pre-activated segment did not stay in metadata (0).",
                localContainer.getStreamSegmentInfo(segments.get(0), TIMEOUT).join());

        context.container.stopAsync().awaitTerminated();
    }

    /**
     * Tests the ability to clean up Extended Attributes from Segment Metadatas that have not been used recently.
     * This test does the following:
     * 1. Sets up a custom SegmentContainer with a hook into the metadataCleanup task
     * 2. Creates a segment and appends something to it, each time updating attributes (and verifies they were updated correctly).
     * 3. Waits for the segment's attributes to be forgotten.
     * 4. Verifies that the forgotten attributes can be fetched from the Attribute Index and re-cached in memory.
     */
    @Test
    public void testAttributeCleanup() throws Exception {
        final String segmentName = "segment";
        final UUID[] attributes = new UUID[]{Attributes.EVENT_COUNT, new UUID(0, 1), new UUID(0, 2), new UUID(0, 3)};
        Map<UUID, Long> expectedAttributes = new HashMap<>();

        final TestContainerConfig containerConfig = new TestContainerConfig();
        containerConfig.setSegmentMetadataExpiration(Duration.ofMillis(250));
        containerConfig.setMaxCachedExtendedAttributeCount(1);

        @Cleanup
        TestContext context = createContext(containerConfig);
        OperationLogFactory localDurableLogFactory = new DurableLogFactory(FREQUENT_TRUNCATIONS_DURABLE_LOG_CONFIG, context.dataLogFactory, executorService());
        @Cleanup
        MetadataCleanupContainer localContainer = new MetadataCleanupContainer(CONTAINER_ID, containerConfig, localDurableLogFactory,
                context.readIndexFactory, context.attributeIndexFactory, context.writerFactory, context.storageFactory,
                context.getDefaultExtensions(), executorService());
        localContainer.startAsync().awaitRunning();

        // Create segment with initial attributes and verify they were set correctly.
        localContainer.createStreamSegment(segmentName, null, TIMEOUT).get(TIMEOUT.toMillis(), TimeUnit.MILLISECONDS);

        // Add one append with some attribute changes and verify they were set correctly.
        val appendAttributes = createAttributeUpdates(attributes);
        applyAttributes(appendAttributes, expectedAttributes);
        localContainer.updateAttributes(segmentName, appendAttributes, TIMEOUT).get(TIMEOUT.toMillis(), TimeUnit.MILLISECONDS);
        SegmentProperties sp = localContainer.getStreamSegmentInfo(segmentName, TIMEOUT).get(TIMEOUT.toMillis(), TimeUnit.MILLISECONDS);
        SegmentMetadataComparer.assertSameAttributes("Unexpected attributes after initial updateAttributes() call.", expectedAttributes, sp);

        // Wait until the attributes are forgotten
        localContainer.triggerAttributeCleanup(segmentName).get(TIMEOUT.toMillis(), TimeUnit.MILLISECONDS);

        // Now get attributes again and verify them.
        sp = localContainer.getStreamSegmentInfo(segmentName, TIMEOUT).get(TIMEOUT.toMillis(), TimeUnit.MILLISECONDS);
        val coreAttributes = Attributes.getCoreNonNullAttributes(expectedAttributes); // We expect extended attributes to be dropped in this case.
        SegmentMetadataComparer.assertSameAttributes("Unexpected attributes after eviction.", coreAttributes, sp);

        val allAttributes = localContainer.getAttributes(segmentName, expectedAttributes.keySet(), true, TIMEOUT).get(TIMEOUT.toMillis(), TimeUnit.MILLISECONDS);
        AssertExtensions.assertMapEquals("Unexpected attributes after eviction & reload.", expectedAttributes, allAttributes);
        sp = localContainer.getStreamSegmentInfo(segmentName, TIMEOUT).get(TIMEOUT.toMillis(), TimeUnit.MILLISECONDS);
        SegmentMetadataComparer.assertSameAttributes("Unexpected attributes after eviction & reload+getInfo.", expectedAttributes, sp);
    }

    /**
     * Tests the behavior of the SegmentContainer when another instance of the same container is activated and fences out
     * the first one.
     */
    @Test
    public void testWriteFenceOut() throws Exception {
        final Duration shutdownTimeout = Duration.ofSeconds(5);
        @Cleanup
        TestContext context = createContext();
        val container1 = context.container;
        container1.startAsync().awaitRunning();
        val segmentNames = createSegments(context);
        @Cleanup
        val container2 = context.containerFactory.createStreamSegmentContainer(CONTAINER_ID);
        container2.startAsync().awaitRunning();

        AssertExtensions.assertSuppliedFutureThrows(
                "Original container did not reject an append operation after being fenced out.",
                () -> container1.append(segmentNames.get(0), new ByteArraySegment(new byte[1]), null, TIMEOUT),
                ex -> ex instanceof DataLogWriterNotPrimaryException      // Write fenced.
                        || ex instanceof ObjectClosedException            // Write accepted, but OperationProcessor shuts down while processing it.
                        || ex instanceof IllegalContainerStateException); // Write rejected due to Container not running.

        // Verify we can still write to the second container.
        container2.append(segmentNames.get(0), 0, new ByteArraySegment(new byte[1]), null, TIMEOUT).get(TIMEOUT.toMillis(), TimeUnit.MILLISECONDS);

        // Verify container1 is shutting down (give it some time to complete) and that it ends up in a Failed state.
        ServiceListeners.awaitShutdown(container1, shutdownTimeout, false);
        Assert.assertEquals("Container1 is not in a failed state after fence-out detected.", Service.State.FAILED, container1.state());
        Assert.assertTrue("Container1 did not fail with the correct exception.",
                Exceptions.unwrap(container1.failureCause()) instanceof DataLogWriterNotPrimaryException);
    }

    /**
     * Tests the behavior when there is a startup failure (i.e., already started services need to shut down.
     */
    @Test
    public void testStartFailure() throws Exception {
        final Duration shutdownTimeout = Duration.ofSeconds(5);

        @Cleanup
        val context = createContext();
        val failedWriterFactory = new FailedWriterFactory();
        AtomicReference<OperationLog> log = new AtomicReference<>();
        val watchableDurableLogFactory = new WatchableOperationLogFactory(context.operationLogFactory, log::set);
        val containerFactory = new StreamSegmentContainerFactory(DEFAULT_CONFIG, watchableDurableLogFactory,
                context.readIndexFactory, context.attributeIndexFactory, failedWriterFactory, context.storageFactory,
                context.getDefaultExtensions(), executorService());
        val container = containerFactory.createStreamSegmentContainer(CONTAINER_ID);
        container.startAsync();

        // Wait for the container to be shut down and verify it is failed.
        ServiceListeners.awaitShutdown(container, shutdownTimeout, false);
        Assert.assertEquals("Container is not in a failed state after a failed startup.", Service.State.FAILED, container.state());

        Throwable actualException = Exceptions.unwrap(container.failureCause());
        boolean exceptionMatch = actualException instanceof IntentionalException;
        if (!exceptionMatch) {
            Assert.fail(String.format("Container did not fail with the correct exception. Expected '%s', Actual '%s'.",
                    IntentionalException.class.getSimpleName(), actualException));
        }

        // Verify the OperationLog is also shut down, and make sure it is not in a Failed state.
        ServiceListeners.awaitShutdown(log.get(), shutdownTimeout, true);
    }

    /**
     * Tests the ability of the StreamSegmentContainer to start in Offline mode (due to an offline DurableLog) and eventually
     * become online when the DurableLog becomes too.
     */
    @Test
    public void testStartOffline() throws Exception {
        @Cleanup
        val context = createContext();

        AtomicReference<DurableDataLog> dataLog = new AtomicReference<>();
        @Cleanup
        val dataLogFactory = new TestDurableDataLogFactory(context.dataLogFactory, dataLog::set);
        AtomicReference<OperationLog> durableLog = new AtomicReference<>();
        val durableLogFactory = new WatchableOperationLogFactory(new DurableLogFactory(DEFAULT_DURABLE_LOG_CONFIG, dataLogFactory, executorService()), durableLog::set);
        val containerFactory = new StreamSegmentContainerFactory(DEFAULT_CONFIG, durableLogFactory,
                context.readIndexFactory, context.attributeIndexFactory, context.writerFactory, context.storageFactory,
                context.getDefaultExtensions(), executorService());

        // Write some data
        ArrayList<String> segmentNames = new ArrayList<>();
        HashMap<String, Long> lengths = new HashMap<>();
        HashMap<String, ByteArrayOutputStream> segmentContents = new HashMap<>();
        try (val container = containerFactory.createStreamSegmentContainer(CONTAINER_ID)) {
            container.startAsync().awaitRunning();
            val creationFutures = new ArrayList<CompletableFuture<Void>>();
            for (int i = 0; i < SEGMENT_COUNT; i++) {
                String segmentName = getSegmentName(i);
                segmentNames.add(segmentName);
                creationFutures.add(container.createStreamSegment(segmentName, null, TIMEOUT));
            }

            // Wait for the segments to be created first.
            Futures.allOf(creationFutures).join();

            val opFutures = new ArrayList<CompletableFuture<Long>>();
            for (int i = 0; i < APPENDS_PER_SEGMENT / 2; i++) {
                for (String segmentName : segmentNames) {
                    RefCountByteArraySegment appendData = getAppendData(segmentName, i);
                    opFutures.add(container.append(segmentName, appendData, null, TIMEOUT));
                    lengths.put(segmentName, lengths.getOrDefault(segmentName, 0L) + appendData.getLength());
                    recordAppend(segmentName, appendData, segmentContents, null);
                }
            }

            Futures.allOf(opFutures).join();

            // Disable the DurableDataLog.
            dataLog.get().disable();
        }

        // Start in "Offline" mode, verify operations cannot execute and then shut down - make sure we can shut down an offline container.
        try (val container = containerFactory.createStreamSegmentContainer(CONTAINER_ID)) {
            container.startAsync().awaitRunning();
            Assert.assertTrue("Expecting Segment Container to be offline.", container.isOffline());

            AssertExtensions.assertSuppliedFutureThrows(
                    "append() worked in offline mode.",
                    () -> container.append("foo", new ByteArraySegment(new byte[1]), null, TIMEOUT),
                    ex -> ex instanceof ContainerOfflineException);
            AssertExtensions.assertSuppliedFutureThrows(
                    "getStreamSegmentInfo() worked in offline mode.",
                    () -> container.getStreamSegmentInfo("foo", TIMEOUT),
                    ex -> ex instanceof ContainerOfflineException);
            AssertExtensions.assertSuppliedFutureThrows(
                    "read() worked in offline mode.",
                    () -> container.read("foo", 0, 1, TIMEOUT),
                    ex -> ex instanceof ContainerOfflineException);

            container.stopAsync().awaitTerminated();
        }

        // Start in "Offline" mode and verify we can resume a normal startup.
        try (val container = containerFactory.createStreamSegmentContainer(CONTAINER_ID)) {
            container.startAsync().awaitRunning();
            Assert.assertTrue("Expecting Segment Container to be offline.", container.isOffline());
            dataLog.get().enable();

            // Wait for the DurableLog to become online.
            durableLog.get().awaitOnline().get(DEFAULT_DURABLE_LOG_CONFIG.getStartRetryDelay().toMillis() * 100, TimeUnit.MILLISECONDS);

            // Verify we can execute regular operations now.
            ArrayList<CompletableFuture<Void>> opFutures = new ArrayList<>();
            for (int i = 0; i < APPENDS_PER_SEGMENT / 2; i++) {
                for (String segmentName : segmentNames) {
<<<<<<< HEAD
                    byte[] appendData = getAppendData(segmentName, i);
                    opFutures.add(Futures.toVoid(container.append(segmentName, appendData, null, TIMEOUT)));
                    lengths.put(segmentName, lengths.getOrDefault(segmentName, 0L) + appendData.length);
                    recordAppend(segmentName, appendData, segmentContents);
=======
                    RefCountByteArraySegment appendData = getAppendData(segmentName, i);
                    opFutures.add(container.append(segmentName, appendData, null, TIMEOUT));
                    lengths.put(segmentName, lengths.getOrDefault(segmentName, 0L) + appendData.getLength());
                    recordAppend(segmentName, appendData, segmentContents, null);
>>>>>>> cd6bfe7d
                }
            }

            Futures.allOf(opFutures).join();

            // Verify all operations arrived in Storage.
            ArrayList<CompletableFuture<Void>> segmentsCompletion = new ArrayList<>();
            for (String segmentName : segmentNames) {
                SegmentProperties sp = container.getStreamSegmentInfo(segmentName, TIMEOUT).join();
                segmentsCompletion.add(waitForSegmentInStorage(sp, context));
            }

            Futures.allOf(segmentsCompletion).join();

            container.stopAsync().awaitTerminated();
        }
    }

    /**
     * Tests the ability to register extensions.
     */
    @Test
    public void testExtensions() throws Exception {
        String segmentName = getSegmentName(123);
        ByteArraySegment data = getAppendData(segmentName, 0);

        // Configure extension.
        val operationProcessed = new CompletableFuture<SegmentOperation>();
        AtomicInteger count = new AtomicInteger();
        val writerProcessor = new TestWriterProcessor(op -> {
            if (op.getStreamSegmentId() != EXPECTED_METADATA_SEGMENT_ID) {
                // We need to exclude any appends that come from the MetadataStore as those do not concern us.
                count.incrementAndGet();
                if (!operationProcessed.isDone()) {
                    operationProcessed.complete(op);
                }
            }
        });

        val extension = new AtomicReference<TestSegmentContainerExtension>();
        SegmentContainerFactory.CreateExtensions additionalExtensions = (container, executor) -> {
            Assert.assertTrue("Already created", extension.compareAndSet(null,
                    new TestSegmentContainerExtension(Collections.singleton(writerProcessor))));
            return Collections.singletonMap(TestSegmentContainerExtension.class, extension.get());
        };

        @Cleanup
        val context = new TestContext(DEFAULT_CONFIG, additionalExtensions);
        context.container.startAsync().awaitRunning();

        // Verify getExtension().
        val p = context.container.getExtension(TestSegmentContainerExtension.class);
        Assert.assertEquals("Unexpected result from getExtension().", extension.get(), p);

        // Verify Writer Segment Processors are properly wired in.
        context.container.createStreamSegment(segmentName, null, TIMEOUT).join();
        context.container.append(segmentName, data, null, TIMEOUT).join();
        val rawOp = operationProcessed.get(TIMEOUT.toMillis(), TimeUnit.MILLISECONDS);
        Assert.assertTrue("Unexpected operation type.", rawOp instanceof CachedStreamSegmentAppendOperation);

        // Our operation has been transformed into a CachedStreamSegmentAppendOperation, which means it just points to
        // a location in the cache. We do not have access to that cache, so we can only verify its metadata.
        val appendOp = (CachedStreamSegmentAppendOperation) rawOp;
        Assert.assertEquals("Unexpected offset.", 0, appendOp.getStreamSegmentOffset());
        Assert.assertEquals("Unexpected data length.", data.getLength(), appendOp.getLength());
        Assert.assertNull("Unexpected attribute updates.", appendOp.getAttributeUpdates());

        // Verify extension is closed when the SegmentContainer is closed.
        context.container.close();
        Assert.assertTrue("Extension not closed.", extension.get().closed.get());
    }

    /**
     * Tests the forSegment() method. We test this here vs in StreamSegmentContainerTests because we want to exercise
     * additional code in StreamSegmentService. This will invoke the StreamSegmentContainer code as well.
     */
    @Test
    public void testForSegment() throws Exception {
        UUID attributeId1 = UUID.randomUUID();
        UUID attributeId2 = UUID.randomUUID();
        @Cleanup
        val context = createContext();
        context.container.startAsync().awaitRunning();

        // Create the StreamSegments.
        val segmentNames = createSegments(context);

        // Add some appends.
        for (String segmentName : segmentNames) {
            byte[] appendData = ("Append_" + segmentName).getBytes();

            val dsa = context.container.forSegment(segmentName, TIMEOUT).join();
            dsa.append(new ByteArraySegment(appendData), Collections.singleton(new AttributeUpdate(attributeId1, AttributeUpdateType.None, 1L)), TIMEOUT).join();
            dsa.updateAttributes(Collections.singleton(new AttributeUpdate(attributeId2, AttributeUpdateType.None, 2L)), TIMEOUT).join();
            dsa.seal(TIMEOUT).join();
            dsa.truncate(1, TIMEOUT).join();

            // Check metadata.
            val info = dsa.getInfo();
            Assert.assertEquals("Unexpected name.", segmentName, info.getName());
            Assert.assertEquals("Unexpected length.", appendData.length, info.getLength());
            Assert.assertEquals("Unexpected startOffset.", 1, info.getStartOffset());
            Assert.assertEquals("Unexpected attribute count.", 2, info.getAttributes().size());
            Assert.assertEquals("Unexpected attribute 1.", 1L, (long) info.getAttributes().get(attributeId1));
            Assert.assertEquals("Unexpected attribute 2.", 2L, (long) info.getAttributes().get(attributeId2));
            Assert.assertTrue("Unexpected isSealed.", info.isSealed());

            // Check written data.
            byte[] readBuffer = new byte[appendData.length - 1];
            @Cleanup
            val readResult = dsa.read(1, readBuffer.length, TIMEOUT);
            val firstEntry = readResult.next();
            firstEntry.requestContent(TIMEOUT);
            val entryContents = firstEntry.getContent().join();
            Assert.assertEquals("Unexpected number of bytes read.", readBuffer.length, entryContents.getLength());
            StreamHelpers.readAll(entryContents.getData(), readBuffer, 0, readBuffer.length);
            AssertExtensions.assertArrayEquals("Unexpected data read back.", appendData, 1, readBuffer, 0, readBuffer.length);
        }
    }

    /**
     * Attempts to activate the targetSegment in the given Container. Since we do not have access to the internals of the
     * Container, we need to trigger this somehow, hence the need for this complex code. We need to trigger a truncation,
     * so we need an 'appendSegment' to which we continuously append so that the DurableDataLog is truncated. After truncation,
     * the Metadata should have enough leeway in making room for new activation.
     *
     * @return A Future that will complete either with an exception (failure) or SegmentProperties for the targetSegment.
     */
    private CompletableFuture<SegmentProperties> tryActivate(MetadataCleanupContainer localContainer, String targetSegment, String appendSegment) {
        CompletableFuture<SegmentProperties> successfulMap = new CompletableFuture<>();

        // Append continuously to an existing segment in order to trigger truncations (these are necessary for forced evictions).
        val appendFuture = localContainer.appendRandomly(appendSegment, false, () -> !successfulMap.isDone());
        Futures.exceptionListener(appendFuture, successfulMap::completeExceptionally);

        // Repeatedly try to get info on 'segment1' (activate it), until we succeed or time out.
        TimeoutTimer remaining = new TimeoutTimer(TIMEOUT);
        Futures.loop(
                () -> !successfulMap.isDone(),
                () -> Futures
                        .delayedFuture(Duration.ofMillis(EVICTION_SEGMENT_EXPIRATION_MILLIS_SHORT), executorService())
                        .thenCompose(v -> localContainer.getStreamSegmentInfo(targetSegment, TIMEOUT))
                        .thenAccept(successfulMap::complete)
                        .exceptionally(ex -> {
                            if (!(Exceptions.unwrap(ex) instanceof TooManyActiveSegmentsException)) {
                                // Some other error.
                                successfulMap.completeExceptionally(ex);
                            } else if (!remaining.hasRemaining()) {
                                // Waited too long.
                                successfulMap.completeExceptionally(new TimeoutException("No successful activation could be done in the allotted time."));
                            }

                            // Try again.
                            return null;
                        }),
                executorService());
        return successfulMap;
    }

    private static void checkStorage(HashMap<String, ByteArrayOutputStream> segmentContents, HashMap<String, Long> lengths, TestContext context) {
        for (String segmentName : segmentContents.keySet()) {
            // 1. Deletion status
            SegmentProperties sp = null;
            try {
                sp = context.container.getStreamSegmentInfo(segmentName, TIMEOUT).join();
            } catch (Exception ex) {
                if (!(Exceptions.unwrap(ex) instanceof StreamSegmentNotExistsException)) {
                    throw ex;
                }
            }

            if (sp == null) {
                Assert.assertFalse(
                        "Segment is marked as deleted in metadata but was not deleted in Storage " + segmentName,
                        context.storage.exists(segmentName, TIMEOUT).join());

                // No need to do other checks.
                continue;
            }

            // 2. Seal Status
            SegmentProperties storageProps = context.storage.getStreamSegmentInfo(segmentName, TIMEOUT).join();
            Assert.assertEquals("Segment seal status disagree between Metadata and Storage for segment " + segmentName, sp.isSealed(), storageProps.isSealed());

            // 3. Contents.
            long expectedLength = lengths.get(segmentName);
            Assert.assertEquals("Unexpected Storage length for segment " + segmentName, expectedLength, storageProps.getLength());

            byte[] expectedData = segmentContents.get(segmentName).toByteArray();
            byte[] actualData = new byte[expectedData.length];
            val readHandle = context.storage.openRead(segmentName).join();
            int actualLength = context.storage.read(readHandle, 0, actualData, 0, actualData.length, TIMEOUT).join();
            Assert.assertEquals("Unexpected number of bytes read from Storage for segment " + segmentName, expectedLength, actualLength);
            Assert.assertArrayEquals("Unexpected data written to storage for segment " + segmentName, expectedData, actualData);
        }
    }

    private void checkReadIndex(Map<String, ByteArrayOutputStream> segmentContents, Map<String, Long> lengths,
                                       TestContext context) throws Exception {
        checkReadIndex(segmentContents, lengths, Collections.emptyMap(), context);
    }

    private static void checkReadIndex(Map<String, ByteArrayOutputStream> segmentContents, Map<String, Long> lengths,
                                       Map<String, Long> truncationOffsets, TestContext context) throws Exception {
        waitForOperationsInReadIndex(context.container);
        for (String segmentName : segmentContents.keySet()) {
            long segmentLength = lengths.get(segmentName);
            long startOffset = truncationOffsets.getOrDefault(segmentName, 0L);
            val si = context.container.getStreamSegmentInfo(segmentName, TIMEOUT).join();
            Assert.assertEquals("Unexpected Metadata StartOffset for segment " + segmentName, startOffset, si.getStartOffset());
            Assert.assertEquals("Unexpected Metadata Length for segment " + segmentName, segmentLength, si.getLength());
            byte[] expectedData = segmentContents.get(segmentName).toByteArray();

            long expectedCurrentOffset = startOffset;
            @Cleanup
            ReadResult readResult = context.container.read(segmentName, expectedCurrentOffset, (int) (segmentLength - startOffset), TIMEOUT).join();
            Assert.assertTrue("Empty read result for segment " + segmentName, readResult.hasNext());

            // A more thorough read check is done in testSegmentRegularOperations; here we just check if the data was merged correctly.
            while (readResult.hasNext()) {
                ReadResultEntry readEntry = readResult.next();
                AssertExtensions.assertGreaterThan("getRequestedReadLength should be a positive integer for segment " + segmentName, 0, readEntry.getRequestedReadLength());
                Assert.assertEquals("Unexpected value from getStreamSegmentOffset for segment " + segmentName, expectedCurrentOffset, readEntry.getStreamSegmentOffset());
                Assert.assertTrue("getContent() did not return a completed future for segment" + segmentName, readEntry.getContent().isDone() && !readEntry.getContent().isCompletedExceptionally());
                Assert.assertNotEquals("Unexpected value for isEndOfStreamSegment for non-sealed segment " + segmentName, ReadResultEntryType.EndOfStreamSegment, readEntry.getType());

                ReadResultEntryContents readEntryContents = readEntry.getContent().join();
                byte[] actualData = new byte[readEntryContents.getLength()];
                StreamHelpers.readAll(readEntryContents.getData(), actualData, 0, actualData.length);
                AssertExtensions.assertArrayEquals("Unexpected data read from segment " + segmentName + " at offset " + expectedCurrentOffset, expectedData, (int) expectedCurrentOffset, actualData, 0, readEntryContents.getLength());
                expectedCurrentOffset += readEntryContents.getLength();
            }

            Assert.assertTrue("ReadResult was not closed post-full-consumption for segment" + segmentName, readResult.isClosed());
        }
    }

    private void checkActiveSegments(SegmentContainer container, int expectedCount) {
        val initialActiveSegments = container.getActiveSegments();
        int ignoredSegments = 0;
        for (SegmentProperties sp : initialActiveSegments) {
            if (sp.getName().equals(EXPECTED_METADATA_SEGMENT_NAME)) {
                ignoredSegments++;
                continue;
            }

            val expectedSp = container.getStreamSegmentInfo(sp.getName(), TIMEOUT).join();
            Assert.assertEquals("Unexpected length (from getActiveSegments) for segment " + sp.getName(), expectedSp.getLength(), sp.getLength());
            Assert.assertEquals("Unexpected sealed (from getActiveSegments) for segment " + sp.getName(), expectedSp.isSealed(), sp.isSealed());
            Assert.assertEquals("Unexpected deleted (from getActiveSegments) for segment " + sp.getName(), expectedSp.isDeleted(), sp.isDeleted());
            SegmentMetadataComparer.assertSameAttributes("Unexpected attributes (from getActiveSegments) for segment " + sp.getName(),
                    expectedSp.getAttributes(), sp);
        }

        Assert.assertEquals("Unexpected result from getActiveSegments with freshly created segments.",
                expectedCount + ignoredSegments, initialActiveSegments.size());
    }

    private void checkAttributeIterators(DirectSegmentAccess segment, List<UUID> sortedAttributes, Map<UUID, Long> allExpectedValues) throws Exception {
        int skip = sortedAttributes.size() / 10;
        for (int i = 0; i < sortedAttributes.size() / 2; i += skip) {
            UUID fromId = sortedAttributes.get(i);
            UUID toId = sortedAttributes.get(sortedAttributes.size() - i - 1);
            val expectedValues = allExpectedValues
                    .entrySet().stream()
                    .filter(e -> fromId.compareTo(e.getKey()) <= 0 && toId.compareTo(e.getKey()) >= 0)
                    .sorted(Comparator.comparing(Map.Entry::getKey))
                    .collect(Collectors.toList());

            val actualValues = new ArrayList<Map.Entry<UUID, Long>>();
            val ids = new HashSet<UUID>();
            val iterator = segment.attributeIterator(fromId, toId, TIMEOUT).get(TIMEOUT.toMillis(), TimeUnit.MILLISECONDS);
            iterator.forEachRemaining(batch ->
                    batch.forEach(attribute -> {
                        Assert.assertTrue("Duplicate key found.", ids.add(attribute.getKey()));
                        actualValues.add(attribute);
                    }), executorService()).get(TIMEOUT.toMillis(), TimeUnit.MILLISECONDS);

            AssertExtensions.assertListEquals("Unexpected iterator result.", expectedValues, actualValues,
                    (e1, e2) -> e1.getKey().equals(e2.getKey()) && e1.getValue().equals(e2.getValue()));
        }
    }

    /**
     * Verifies that a Segment does not exist in Storage, with a reasonable delay. This can be used to verify that
     * a delayed delete is actually processed by the Storage Writer.
     */
    private void checkNotExistsInStorage(String segmentName, TestContext context) {
        int attemptsLeft = 100;
        final long delay = DEFAULT_WRITER_CONFIG.getFlushThresholdTime().toMillis();
        while (attemptsLeft >= 0 && context.storage.exists(segmentName, TIMEOUT).join()) {
            Exceptions.handleInterrupted(() -> Thread.sleep(delay));
            attemptsLeft--;
        }

        Assert.assertTrue("Segment '" + segmentName + "' still exists in Storage.", attemptsLeft >= 0);
    }

    @SneakyThrows
    private void checkAppendLeaks(Collection<RefCountByteArraySegment> appends) {
        Assert.assertTrue("At least one append buffer has never been retained.",
                appends.stream().allMatch(RefCountByteArraySegment::wasRetained));

        AssertExtensions.assertEventuallyEquals(0, () -> (int) appends.stream().mapToInt(RefCountByteArraySegment::getRefCount).sum(), 10);
    }

    private void appendToParentsAndTransactions(Collection<String> segmentNames, HashMap<String, ArrayList<String>> transactionsBySegment, HashMap<String, Long> lengths, HashMap<String, ByteArrayOutputStream> segmentContents, TestContext context) throws Exception {
        ArrayList<CompletableFuture<Long>> appendFutures = new ArrayList<>();
        for (int i = 0; i < APPENDS_PER_SEGMENT; i++) {
            for (String segmentName : segmentNames) {
                RefCountByteArraySegment appendData = getAppendData(segmentName, i);
                appendFutures.add(context.container.append(segmentName, appendData, null, TIMEOUT));
                lengths.put(segmentName, lengths.getOrDefault(segmentName, 0L) + appendData.getLength());
                recordAppend(segmentName, appendData, segmentContents, null);

                boolean emptyTransaction = false;
                for (String transactionName : transactionsBySegment.get(segmentName)) {
                    if (!emptyTransaction) {
                        lengths.put(transactionName, 0L);
                        recordAppend(transactionName, new RefCountByteArraySegment(new byte[0]), segmentContents, null);
                        emptyTransaction = true;
                        continue;
                    }

                    appendData = getAppendData(transactionName, i);
                    appendFutures.add(context.container.append(transactionName, appendData, null, TIMEOUT));
                    lengths.put(transactionName, lengths.getOrDefault(transactionName, 0L) + appendData.getLength());
                    recordAppend(transactionName, appendData, segmentContents, null);
                }
            }
        }

        Futures.allOf(appendFutures).get(TIMEOUT.toMillis(), TimeUnit.MILLISECONDS);
    }

    private void mergeTransactions(HashMap<String, ArrayList<String>> transactionsBySegment, HashMap<String, Long> lengths, HashMap<String, ByteArrayOutputStream> segmentContents, TestContext context) throws Exception {
        ArrayList<CompletableFuture<Void>> mergeFutures = new ArrayList<>();
        int i = 0;
        for (Map.Entry<String, ArrayList<String>> e : transactionsBySegment.entrySet()) {
            String parentName = e.getKey();
            for (String transactionName : e.getValue()) {
                if (++i % 2 == 0) {
                    // Every other Merge operation, pre-seal the source. We want to verify we correctly handle this situation as well.
                    mergeFutures.add(Futures.toVoid(context.container.sealStreamSegment(transactionName, TIMEOUT)));
                }

                mergeFutures.add(Futures.toVoid(context.container.mergeStreamSegment(parentName, transactionName, TIMEOUT)));

                // Update parent length.
                lengths.put(parentName, lengths.get(parentName) + lengths.get(transactionName));
                lengths.remove(transactionName);

                // Update parent contents.
                segmentContents.get(parentName).write(segmentContents.get(transactionName).toByteArray());
                segmentContents.remove(transactionName);
            }
        }

        Futures.allOf(mergeFutures).get(TIMEOUT.toMillis(), TimeUnit.MILLISECONDS);
    }

    private RefCountByteArraySegment getAppendData(String segmentName, int appendId) {
        return new RefCountByteArraySegment(String.format("%s_%d", segmentName, appendId).getBytes());
    }

    private ArrayList<String> createSegments(TestContext context) {
        return createSegments(context.container);
    }

    private ArrayList<String> createSegments(SegmentContainer container) {
        ArrayList<String> segmentNames = new ArrayList<>();
        ArrayList<CompletableFuture<Void>> futures = new ArrayList<>();
        for (int i = 0; i < SEGMENT_COUNT; i++) {
            String segmentName = getSegmentName(i);
            segmentNames.add(segmentName);
            futures.add(container.createStreamSegment(segmentName, null, TIMEOUT));
        }

        Futures.allOf(futures).join();
        return segmentNames;
    }

    private HashMap<String, ArrayList<String>> createTransactions(Collection<String> segmentNames, TestContext context) {
        // Create the Transaction.
        ArrayList<CompletableFuture<Void>> futures = new ArrayList<>();
        HashMap<String, ArrayList<String>> transactions = new HashMap<>();
        for (String segmentName : segmentNames) {
            val txnList = new ArrayList<String>(TRANSACTIONS_PER_SEGMENT);
            transactions.put(segmentName, txnList);
            for (int i = 0; i < TRANSACTIONS_PER_SEGMENT; i++) {
                String txnName = StreamSegmentNameUtils.getTransactionNameFromId(segmentName, UUID.randomUUID());
                txnList.add(txnName);
                futures.add(context.container.createStreamSegment(txnName, null, TIMEOUT));
            }
        }

        Futures.allOf(futures).join();
        return transactions;
    }

    private void recordAppend(String segmentName, RefCountByteArraySegment data, HashMap<String, ByteArrayOutputStream> segmentContents, ArrayList<RefCountByteArraySegment> appends) throws Exception {
        ByteArrayOutputStream contents = segmentContents.getOrDefault(segmentName, null);
        if (contents == null) {
            contents = new ByteArrayOutputStream();
            segmentContents.put(segmentName, contents);
        }

        data.copyTo(contents);
        if (appends != null) {
            appends.add(data);
        }
    }

    private static String getSegmentName(int i) {
        return "Segment_" + i;
    }

    private CompletableFuture<Void> waitForSegmentsInStorage(Collection<String> segmentNames, TestContext context) {
        ArrayList<CompletableFuture<Void>> segmentsCompletion = new ArrayList<>();
        for (String segmentName : segmentNames) {
            SegmentProperties sp = context.container.getStreamSegmentInfo(segmentName, TIMEOUT).join();
            segmentsCompletion.add(waitForSegmentInStorage(sp, context));
        }

        return Futures.allOf(segmentsCompletion);
    }

    private CompletableFuture<Void> waitForSegmentInStorage(SegmentProperties metadataProps, TestContext context) {
        if (metadataProps.getLength() == 0) {
            // Empty segments may or may not exist in Storage, so don't bother complicating ourselves with this.
            return CompletableFuture.completedFuture(null);
        }

        Function<SegmentProperties, Boolean> meetsConditions = storageProps ->
                storageProps.isSealed() == metadataProps.isSealed()
                        && storageProps.getLength() >= metadataProps.getLength()
                        && context.storageFactory.truncationOffsets.getOrDefault(metadataProps.getName(), 0L) >= metadataProps.getStartOffset();

        AtomicBoolean canContinue = new AtomicBoolean(true);
        TimeoutTimer timer = new TimeoutTimer(TIMEOUT);
        return Futures.loop(
                canContinue::get,
                () -> Futures.exceptionallyExpecting(
                        context.storage.getStreamSegmentInfo(metadataProps.getName(), TIMEOUT),
                        ex -> ex instanceof StreamSegmentNotExistsException,
                        StreamSegmentInformation.builder().name(metadataProps.getName()).build())
                        .thenCompose(storageProps -> {
                            if (meetsConditions.apply(storageProps)) {
                                canContinue.set(false);
                                     return CompletableFuture.completedFuture(null);
                            } else if (!timer.hasRemaining()) {
                                return Futures.failedFuture(new TimeoutException());
                            } else {
                                return Futures.delayedFuture(Duration.ofMillis(10), executorService());
                            }
                        }).thenRun(Runnables.doNothing()),
                executorService());
    }

    private Collection<AttributeUpdate> createAttributeUpdates(UUID[] attributes) {
        return Arrays.stream(attributes)
                     .map(a -> new AttributeUpdate(a, AttributeUpdateType.Replace, System.nanoTime()))
                     .collect(Collectors.toList());
    }

    private void applyAttributes(Collection<AttributeUpdate> updates, Map<UUID, Long> target) {
        updates.forEach(au -> target.put(au.getAttributeId(), au.getValue()));
    }

    /**
     * Ensures that all Segments defined in the given collection are loaded up into the Container's metadata.
     * This is used to simplify a few tests that do not expect interference from MetadataStore's assignment logic
     * (that is, they execute operations in a certain order and assume that those ops are added to OperationProcessor queue
     * in that order; if MetadataStore interferes, there is no guarantee as to what this order will be).
     */
    @SneakyThrows
    private void activateAllSegments(Collection<String> segmentNames, TestContext context) {
        val futures = segmentNames.stream()
                                  .map(s -> activateSegment(s, context.container))
                                  .collect(Collectors.toList());
        Futures.allOf(futures).get(TIMEOUT.toMillis(), TimeUnit.MILLISECONDS);
    }

    private CompletableFuture<Void> activateSegment(String segmentName, StreamSegmentStore container) {
        return container.read(segmentName, 0, 1, TIMEOUT).thenAccept(ReadResult::close);
    }

    /**
     * Blocks until all operations processed so far have been added to the ReadIndex and InMemoryOperationLog.
     * This is needed to simplify test verification due to the fact that the the OperationProcessor commits operations to
     * the ReadIndex and InMemoryOperationLog asynchronously, after those operations were ack-ed. This method makes use
     * of the fact that the OperationProcessor/MemoryStateUpdater will still commit such operations in sequence; it
     * creates a new segment, writes 1 byte to it and issues a read (actual/future) and waits until it's completed - when
     * it is, it is guaranteed that everything prior to that has been committed.
     */
    private static void waitForOperationsInReadIndex(SegmentContainer container) throws Exception {
        TimeoutTimer timer = new TimeoutTimer(TIMEOUT);
        String segmentName = "test" + System.nanoTime();
        container.createStreamSegment(segmentName, null, timer.getRemaining())
                .thenCompose(v -> container.append(segmentName, new ByteArraySegment(new byte[1]), null, timer.getRemaining()))
                .thenCompose(v -> container.read(segmentName, 0, 1, timer.getRemaining()))
                .thenCompose(rr -> {
                    ReadResultEntry rre = rr.next();
                    rre.requestContent(TIMEOUT);
                    return rre.getContent().thenRun(rr::close);
                })
                .thenCompose(v -> container.deleteStreamSegment(segmentName, timer.getRemaining()))
                .get(TIMEOUT.toMillis(), TimeUnit.MILLISECONDS);

    }

    @SneakyThrows
    private void await(Future<?> f) {
        f.get();

        //region TestContext
    }

    TestContext createContext() {
        return new TestContext(DEFAULT_CONFIG, null);
    }

    TestContext createContext(ContainerConfig config) {
        return new TestContext(config, null);
    }

    private class TestContext implements AutoCloseable {
        final SegmentContainerFactory containerFactory;
        final SegmentContainer container;
        private final WatchableInMemoryStorageFactory storageFactory;
        private final DurableDataLogFactory dataLogFactory;
        private final OperationLogFactory operationLogFactory;
        private final ReadIndexFactory readIndexFactory;
        private final AttributeIndexFactory attributeIndexFactory;
        private final WriterFactory writerFactory;
        private final CacheFactory cacheFactory;
        private final CacheManager cacheManager;
        private final Storage storage;

        TestContext(ContainerConfig config, SegmentContainerFactory.CreateExtensions createAdditionalExtensions) {
            this.storageFactory = new WatchableInMemoryStorageFactory(executorService());
            this.dataLogFactory = new InMemoryDurableDataLogFactory(MAX_DATA_LOG_APPEND_SIZE, executorService());
            this.operationLogFactory = new DurableLogFactory(DEFAULT_DURABLE_LOG_CONFIG, dataLogFactory, executorService());
            this.cacheFactory = new InMemoryCacheFactory();
            this.cacheManager = new CacheManager(CachePolicy.INFINITE, executorService());
            this.readIndexFactory = new ContainerReadIndexFactory(DEFAULT_READ_INDEX_CONFIG, this.cacheFactory, this.cacheManager, executorService());
            this.attributeIndexFactory = new ContainerAttributeIndexFactoryImpl(DEFAULT_ATTRIBUTE_INDEX_CONFIG, this.cacheFactory, this.cacheManager, executorService());
            this.writerFactory = new StorageWriterFactory(DEFAULT_WRITER_CONFIG, executorService());
            this.containerFactory = new StreamSegmentContainerFactory(config, this.operationLogFactory,
                    this.readIndexFactory, this.attributeIndexFactory, this.writerFactory, this.storageFactory,
                    createExtensions(createAdditionalExtensions), executorService());
            this.container = this.containerFactory.createStreamSegmentContainer(CONTAINER_ID);
            this.storage = this.storageFactory.createStorageAdapter();
        }

        SegmentContainerFactory.CreateExtensions getDefaultExtensions() {
            return (c, e) -> Collections.singletonMap(ContainerTableExtension.class, createTableExtension(c, e));
        }

        private ContainerTableExtension createTableExtension(SegmentContainer c, ScheduledExecutorService e) {
            return new ContainerTableExtensionImpl(c, this.cacheFactory, this.cacheManager, e);
        }

        private SegmentContainerFactory.CreateExtensions createExtensions(SegmentContainerFactory.CreateExtensions additional) {
            return (c, e) -> {
                val extensions = new HashMap<Class<? extends SegmentContainerExtension>, SegmentContainerExtension>();
                extensions.putAll(getDefaultExtensions().apply(c, e));
                if (additional != null) {
                    extensions.putAll(additional.apply(c, e));
                }

                return extensions;
            };
        }

        @Override
        public void close() {
            this.container.close();
            this.dataLogFactory.close();
            this.storage.close();
            this.storageFactory.close();
            this.cacheManager.close();
        }
    }

    //endregion

    //region MetadataCleanupContainer

    private static class MetadataCleanupContainer extends StreamSegmentContainer {
        private Consumer<Collection<String>> metadataCleanupFinishedCallback = null;
        private final ScheduledExecutorService executor;

        MetadataCleanupContainer(int streamSegmentContainerId, ContainerConfig config, OperationLogFactory durableLogFactory,
                                 ReadIndexFactory readIndexFactory, AttributeIndexFactory attributeIndexFactory,
                                 WriterFactory writerFactory, StorageFactory storageFactory,
                                 SegmentContainerFactory.CreateExtensions createExtensions, ScheduledExecutorService executor) {
            super(streamSegmentContainerId, config, durableLogFactory, readIndexFactory, attributeIndexFactory, writerFactory,
                    storageFactory, createExtensions, executor);
            this.executor = executor;
        }

        @Override
        protected void notifyMetadataRemoved(Collection<SegmentMetadata> metadatas) {
            super.notifyMetadataRemoved(metadatas);

            Consumer<Collection<String>> c = this.metadataCleanupFinishedCallback;
            if (c != null) {
                c.accept(metadatas.stream().map(SegmentMetadata::getName).collect(Collectors.toList()));
            }
        }

        /**
         * Triggers at least one attribute cleanup for the given segment by continuously appending data (with no attributes)
         * for that segment until a cleanup is detected
         *
         * @param segmentName The segment we are trying to evict attributes for.
         */
        CompletableFuture<Void> triggerAttributeCleanup(String segmentName) {
            CompletableFuture<Void> cleanupTask = Futures.futureWithTimeout(TIMEOUT, this.executor);
            SegmentMetadata sm = super.metadata.getStreamSegmentMetadata(super.metadata.getStreamSegmentId(segmentName, false));

            // Inject this callback into the MetadataCleaner callback, which was setup for us in createMetadataCleaner().
            this.metadataCleanupFinishedCallback = ignored -> {
                boolean onlyCoreAttributes = sm.getAttributes().keySet().stream().allMatch(Attributes::isCoreAttribute);
                if (onlyCoreAttributes) {
                    cleanupTask.complete(null);
                }
            };

            CompletableFuture<Void> af = appendRandomly(segmentName, false, () -> !cleanupTask.isDone());
            Futures.exceptionListener(af, cleanupTask::completeExceptionally);
            return cleanupTask;
        }

        /**
         * Triggers a number of metadata cleanups by repeatedly appending to a random new segment until a cleanup task is detected.
         *
         * @param expectedSegmentNames The segments that we are expecting to evict.
         */
        CompletableFuture<Void> triggerMetadataCleanup(Collection<String> expectedSegmentNames) {
            String tempSegmentName = getSegmentName(Long.hashCode(System.nanoTime()));
            HashSet<String> remainingSegments = new HashSet<>(expectedSegmentNames);
            CompletableFuture<Void> cleanupTask = Futures.futureWithTimeout(TIMEOUT, this.executor);

            // Inject this callback into the MetadataCleaner callback, which was setup for us in createMetadataCleaner().
            this.metadataCleanupFinishedCallback = evictedSegmentNames -> {
                remainingSegments.removeAll(evictedSegmentNames);
                if (remainingSegments.size() == 0) {
                    cleanupTask.complete(null);
                }
            };

            CompletableFuture<Void> af = appendRandomly(tempSegmentName, true, () -> !cleanupTask.isDone());
            Futures.exceptionListener(af, cleanupTask::completeExceptionally);
            return cleanupTask;
        }

        /**
         * Appends continuously to a random new segment in the given container, as long as the given condition holds.
         */
        CompletableFuture<Void> appendRandomly(String segmentName, boolean createSegment, Supplier<Boolean> canContinue) {
            byte[] appendData = new byte[1];
            return (createSegment ? createStreamSegment(segmentName, null, TIMEOUT) : CompletableFuture.completedFuture(null))
                    .thenCompose(v -> Futures.loop(
                            canContinue,
<<<<<<< HEAD
                            () -> Futures.toVoid(append(segmentName, appendData, null, TIMEOUT)),
=======
                            () -> append(segmentName, new ByteArraySegment(appendData), null, TIMEOUT),
>>>>>>> cd6bfe7d
                            this.executor))
                    .thenCompose(v -> createSegment ? deleteStreamSegment(segmentName, TIMEOUT) : CompletableFuture.completedFuture(null));
        }
    }

    //endregion

    //region TestContainerConfig

    private static class TestContainerConfig extends ContainerConfig {
        @Getter
        @Setter
        private Duration segmentMetadataExpiration;

        @Getter
        @Setter
        private int maxCachedExtendedAttributeCount;

        TestContainerConfig() throws ConfigurationException {
            super(new TypedProperties(new Properties(), "ns"));
        }
    }

    //endregion

    //region Helper Classes

    @RequiredArgsConstructor
    private static class TestSegmentContainerExtension implements SegmentContainerExtension {
        final AtomicBoolean closed = new AtomicBoolean();
        final Collection<WriterSegmentProcessor> writerSegmentProcessors;

        @Override
        public void close() {
            this.closed.set(true);
        }

        @Override
        public Collection<WriterSegmentProcessor> createWriterSegmentProcessors(UpdateableSegmentMetadata metadata) {
            return this.writerSegmentProcessors;
        }
    }

    @RequiredArgsConstructor
    private static class TestWriterProcessor implements WriterSegmentProcessor {
        final Consumer<SegmentOperation> addHandler;

        @Override
        public void add(SegmentOperation operation) {
            this.addHandler.accept(operation);
        }

        @Override
        public void close() {

        }

        @Override
        public boolean isClosed() {
            return false;
        }

        @Override
        public long getLowestUncommittedSequenceNumber() {
            return 0;
        }

        @Override
        public boolean mustFlush() {
            return false;
        }

        @Override
        public CompletableFuture<WriterFlushResult> flush(Duration timeout) {
            return CompletableFuture.completedFuture(new WriterFlushResult());
        }
    }

    private static class WatchableInMemoryStorageFactory extends InMemoryStorageFactory {
        private final ConcurrentHashMap<String, Long> truncationOffsets = new ConcurrentHashMap<>();

        public WatchableInMemoryStorageFactory(ScheduledExecutorService executor) {
            super(executor);
        }

        @Override
        public Storage createStorageAdapter() {
            return new WatchableAsyncStorageWrapper(new RollingStorage(this.baseStorage), this.executor);
        }

        private class WatchableAsyncStorageWrapper extends AsyncStorageWrapper {
            public WatchableAsyncStorageWrapper(SyncStorage syncStorage, Executor executor) {
                super(syncStorage, executor);
            }

            @Override
            public CompletableFuture<Void> truncate(SegmentHandle handle, long offset, Duration timeout) {
                return super.truncate(handle, offset, timeout)
                            .thenRun(() -> truncationOffsets.put(handle.getSegmentName(), offset));
            }
        }
    }

    @RequiredArgsConstructor
    private static class WatchableOperationLogFactory implements OperationLogFactory {
        private final OperationLogFactory wrappedFactory;
        private final Consumer<OperationLog> onCreateLog;

        @Override
        public OperationLog createDurableLog(UpdateableContainerMetadata containerMetadata, ReadIndex readIndex) {
            OperationLog log = this.wrappedFactory.createDurableLog(containerMetadata, readIndex);
            this.onCreateLog.accept(log);
            return log;
        }
    }

    private static class FailedWriterFactory implements WriterFactory {
        @Override
        public Writer createWriter(UpdateableContainerMetadata containerMetadata, OperationLog operationLog, ReadIndex readIndex,
                                   ContainerAttributeIndex attributeIndex, Storage storage, CreateProcessors createProcessors) {
            return new FailedWriter();
        }

        private static class FailedWriter extends AbstractService implements Writer {
            @Override
            protected void doStart() {
                notifyFailed(new IntentionalException());
            }

            @Override
            protected void doStop() {
                notifyStopped();
            }

            @Override
            public void close() {

            }
        }
    }

    private static class RefCountByteArraySegment extends ByteArraySegment {
        private final AtomicInteger refCount = new AtomicInteger();
        private final AtomicBoolean retained = new AtomicBoolean();

        RefCountByteArraySegment(byte[] array) {
            super(array);
        }

        int getRefCount() {
            return this.refCount.get();
        }

        boolean wasRetained() {
            return this.retained.get();
        }

        @Override
        public void retain() {
            this.refCount.incrementAndGet();
            this.retained.set(true);
        }

        @Override
        public void release() {
            this.refCount.decrementAndGet();
        }
    }

    //endregion
}<|MERGE_RESOLUTION|>--- conflicted
+++ resolved
@@ -238,21 +238,14 @@
                 attributeUpdates.add(new AttributeUpdate(attributeReplaceIfGreater, AttributeUpdateType.ReplaceIfGreater, i + 1));
                 attributeUpdates.add(new AttributeUpdate(attributeReplaceIfEquals,
                         i == 0 ? AttributeUpdateType.Replace : AttributeUpdateType.ReplaceIfEquals, i + 1, i));
-<<<<<<< HEAD
-                byte[] appendData = getAppendData(segmentName, i);
-                long expectedLength = lengths.getOrDefault(segmentName, 0L) + appendData.length;
+                RefCountByteArraySegment appendData = getAppendData(segmentName, i);
+                long expectedLength = lengths.getOrDefault(segmentName, 0L) + appendData.getLength();
                 opFutures.add(context.container.append(segmentName, appendData, attributeUpdates, TIMEOUT).thenApply(length -> {
                     assertEquals(expectedLength, length.longValue());
                     return null;
                 }));
                 lengths.put(segmentName, expectedLength);
-                recordAppend(segmentName, appendData, segmentContents);
-=======
-                RefCountByteArraySegment appendData = getAppendData(segmentName, i);
-                opFutures.add(context.container.append(segmentName, appendData, attributeUpdates, TIMEOUT));
-                lengths.put(segmentName, lengths.getOrDefault(segmentName, 0L) + appendData.getLength());
                 recordAppend(segmentName, appendData, segmentContents, appends);
->>>>>>> cd6bfe7d
             }
         }
 
@@ -336,17 +329,10 @@
 
         for (int i = 0; i < APPENDS_PER_SEGMENT; i++) {
             for (String segmentName : segmentNames) {
-<<<<<<< HEAD
-                byte[] appendData = getAppendData(segmentName, i);
+                RefCountByteArraySegment appendData = getAppendData(segmentName, i);
                 opFutures.add(Futures.toVoid(context.container.append(segmentName, appendData, null, TIMEOUT)));
-                lengths.put(segmentName, lengths.getOrDefault(segmentName, 0L) + appendData.length);
-                recordAppend(segmentName, appendData, segmentContents);
-=======
-                RefCountByteArraySegment appendData = getAppendData(segmentName, i);
-                opFutures.add(context.container.append(segmentName, appendData, null, TIMEOUT));
                 lengths.put(segmentName, lengths.getOrDefault(segmentName, 0L) + appendData.getLength());
                 recordAppend(segmentName, appendData, segmentContents, appends);
->>>>>>> cd6bfe7d
 
                 long truncateOffset = truncationOffsets.getOrDefault(segmentName, 0L) + appendData.getLength() / 2 + 1;
                 truncationOffsets.put(segmentName, truncateOffset);
@@ -669,11 +655,7 @@
                         new AttributeUpdate(attributeAccumulate, AttributeUpdateType.Accumulate, 1));
                 byte[] appendData = new byte[appendLength];
                 Arrays.fill(appendData, (byte) (fillValue + 1));
-<<<<<<< HEAD
-                opFutures.add(Futures.toVoid(context.container.append(segmentName, appendData, attributeUpdates, TIMEOUT)));
-=======
-                opFutures.add(context.container.append(segmentName, new ByteArraySegment(appendData), attributeUpdates, TIMEOUT));
->>>>>>> cd6bfe7d
+                opFutures.add(Futures.toVoid(context.container.append(segmentName, new ByteArraySegment(appendData), attributeUpdates, TIMEOUT)));
                 expectedLength.addAndGet(appendData.length);
             }));
         }
@@ -756,12 +738,8 @@
         activateAllSegments(segmentNames, context);
 
         // 2. Add some appends.
-<<<<<<< HEAD
         ArrayList<CompletableFuture<Long>> appendFutures = new ArrayList<>();
-=======
-        ArrayList<CompletableFuture<Void>> appendFutures = new ArrayList<>();
         ArrayList<RefCountByteArraySegment> appends = new ArrayList<>();
->>>>>>> cd6bfe7d
         HashMap<String, Long> lengths = new HashMap<>();
         HashMap<String, ByteArrayOutputStream> segmentContents = new HashMap<>();
 
@@ -1151,17 +1129,10 @@
         ArrayList<CompletableFuture<Void>> operationFutures = new ArrayList<>();
         for (int i = 0; i < 5; i++) {
             for (String segmentName : segmentNames) {
-<<<<<<< HEAD
-                byte[] appendData = getAppendData(segmentName, APPENDS_PER_SEGMENT + i);
+                RefCountByteArraySegment appendData = getAppendData(segmentName, APPENDS_PER_SEGMENT + i);
                 operationFutures.add(Futures.toVoid(context.container.append(segmentName, appendData, null, TIMEOUT)));
-                lengths.put(segmentName, lengths.getOrDefault(segmentName, 0L) + appendData.length);
-                recordAppend(segmentName, appendData, segmentContents);
-=======
-                RefCountByteArraySegment appendData = getAppendData(segmentName, APPENDS_PER_SEGMENT + i);
-                operationFutures.add(context.container.append(segmentName, appendData, null, TIMEOUT));
                 lengths.put(segmentName, lengths.getOrDefault(segmentName, 0L) + appendData.getLength());
                 recordAppend(segmentName, appendData, segmentContents, null);
->>>>>>> cd6bfe7d
             }
         }
 
@@ -1626,17 +1597,10 @@
             ArrayList<CompletableFuture<Void>> opFutures = new ArrayList<>();
             for (int i = 0; i < APPENDS_PER_SEGMENT / 2; i++) {
                 for (String segmentName : segmentNames) {
-<<<<<<< HEAD
-                    byte[] appendData = getAppendData(segmentName, i);
+                    RefCountByteArraySegment appendData = getAppendData(segmentName, i);
                     opFutures.add(Futures.toVoid(container.append(segmentName, appendData, null, TIMEOUT)));
-                    lengths.put(segmentName, lengths.getOrDefault(segmentName, 0L) + appendData.length);
-                    recordAppend(segmentName, appendData, segmentContents);
-=======
-                    RefCountByteArraySegment appendData = getAppendData(segmentName, i);
-                    opFutures.add(container.append(segmentName, appendData, null, TIMEOUT));
                     lengths.put(segmentName, lengths.getOrDefault(segmentName, 0L) + appendData.getLength());
                     recordAppend(segmentName, appendData, segmentContents, null);
->>>>>>> cd6bfe7d
                 }
             }
 
@@ -2303,11 +2267,7 @@
             return (createSegment ? createStreamSegment(segmentName, null, TIMEOUT) : CompletableFuture.completedFuture(null))
                     .thenCompose(v -> Futures.loop(
                             canContinue,
-<<<<<<< HEAD
-                            () -> Futures.toVoid(append(segmentName, appendData, null, TIMEOUT)),
-=======
-                            () -> append(segmentName, new ByteArraySegment(appendData), null, TIMEOUT),
->>>>>>> cd6bfe7d
+                            () -> Futures.toVoid(append(segmentName, new ByteArraySegment(appendData), null, TIMEOUT)),
                             this.executor))
                     .thenCompose(v -> createSegment ? deleteStreamSegment(segmentName, TIMEOUT) : CompletableFuture.completedFuture(null));
         }
