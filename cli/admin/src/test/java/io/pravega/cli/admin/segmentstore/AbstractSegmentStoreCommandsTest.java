--- conflicted
+++ resolved
@@ -459,8 +459,6 @@
     }
 
     @Test
-<<<<<<< HEAD
-=======
     public void testGetContainerIdOfSegmentCommandWithIncorrectArgs() {
         TestUtils.createScopeStream(SETUP_UTILS.getController(), "segmentstore", "getContainerIdOfSegmentCommandWrongArgTest", StreamConfiguration.builder().build());
         AssertExtensions.assertThrows("Incorrect argument count.", () -> TestUtils.executeCommand("segmentstore get-container-id segmentstore/getContainerIdOfSegmentCommandWrongArgTest/0.#epoch.0 localhost", STATE.get()),
@@ -499,7 +497,6 @@
     }
 
     @Test
->>>>>>> 1825cad1
     public void testDeleteSegmentCommandWithIncorrectArgs() {
         TestUtils.createScopeStream(SETUP_UTILS.getController(), "segmentstore", "deleteSegmentWrongArgTest", StreamConfiguration.builder().build());
         AssertExtensions.assertThrows("Incorrect argument count.", () -> TestUtils.executeCommand("segmentstore delete-segment segmentstore/deleteSegmentWrongArgTest/0.#epoch.0 localhost", STATE.get()),
