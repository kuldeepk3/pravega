--- conflicted
+++ resolved
@@ -1244,13 +1244,9 @@
         Map<Long, Long> origOperationsCountMap = getOperationsCountMapBySequenceNumber(originalOperations);
         Mockito.doReturn(false)
                 .when(command).confirmContinue();
-<<<<<<< HEAD
         Mockito.doReturn(0L).when(command).getLongUserInput(Mockito.any());
         Mockito.doReturn("Attributes").doReturn("value").doReturn("no")
-=======
-        Mockito.doReturn(1L).when(command).getLongUserInput(Mockito.any());
-        Mockito.doReturn("SequenceNumber").doReturn("value").doReturn("no")
->>>>>>> f42b9d8a
+
                 .when(command).getStringUserInput(Mockito.any());
         command.execute();
         Map<Long, Long> savedOpCountMap = getOperationsCountMapBySequenceNumber(getSavedResult(testDataFile.getAbsolutePath()));
@@ -1403,16 +1399,10 @@
                 .doReturn(true).doReturn(false).doReturn(false)
                 .doReturn(true).doReturn(false).doReturn(false)
                 .when(command).confirmContinue();
-<<<<<<< HEAD
         Mockito.doReturn(op.getSequenceNumber() - 1).doReturn(op.getSequenceNumber() + 1)
                 .doReturn(op.getSequenceNumber()).doReturn(op.getSequenceNumber())
                 .doReturn(op.getSequenceNumber() - 1).doReturn(op.getSequenceNumber() - 1)
                 .doReturn(op.getSequenceNumber()).doReturn(op.getSequenceNumber())
-=======
-        Mockito.doReturn(1L).doReturn(2000L)
-                .doReturn(1L).doReturn(2000L)
-                .doReturn(1L).doReturn(10000L)
->>>>>>> f42b9d8a
                 .when(command).getLongUserInput(Mockito.any());
         Mockito.doReturn("SequenceNumber").doReturn("range").doReturn(">").doReturn("and")
                 .doReturn("<").when(command).getStringUserInput(Mockito.any());
